--- conflicted
+++ resolved
@@ -35,11 +35,7 @@
           python-version: 3.9
       - name: Install ChipWhisperer
         run: >-
-<<<<<<< HEAD
-          pip install .
-=======
           python -m pip install .
->>>>>>> 9d067517
       - name: Install linters
         run: >-
           python -m pip install mypy
