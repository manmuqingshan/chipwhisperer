# Run with pytest -v -rs

import chipwhisperer as cw
import pytest
import time
import numpy as np
import random
import os

""" 
Args:
    reps: number of times to run certain tests (default: 1)
        Used by some tests only:
        - test_glitch_output_sweep_width
        - test_glitch_output_sweep_offset
        - test_glitch_output_doubles
        - test_glitch_modes
    fulltest: run all tests. Use to validate a new bitfile. Very slow.
        When not set, a subset of tests, and the reps for other tests are
        reduced, to dramatically reduce the runtime; this is useful when
        validating a new Husky device with a known working bitfile, and is the
        default setting.
    swo_trace: run TraceWhisperer tests. Requires a specific target firmware, and
        jumper cables from USERIO D0/1/2 to to target's TMS/TCK/TDO. Disabled
        by default.

Note: in addition to what's controlled by the --fulltest option, some individual
tests are skipped when their description string ("desc") contains SLOW.

"""

print('\n\n\n\n**************************************************************************************')
print('* IMPORTANT NOTE:                                                                    *')
print('* This script is intended for basic regression testing of Husky during               *')
print('* development. If you are having issues connecting to your Husky or target           *')
print('* device, running this script is unlikely to provide you with useful information.    *')
print('* Instead, seek assistance on forum.newae.com or discord by providing details of     *')
print('* your setup (including the target), and the full error log from your Jupyter        *')
print('* notebook.                                                                          *')
print('*                                                                                    *')
print('* While this test can be run on a stand-alone Husky, some of the tests require a     *')
print('* target with a specific FW (which supports segmenting and trace):                   *')
print('* simpleserial-trace.                                                                *')
print('* The expected .hex file and this script should be updated together.                 *')
print('* If this FW is recompiled, the trace.set_isync_matches() call will have to be       *')
print('* modified with updated instruction addresses.                                       *')
print('**************************************************************************************\n\n')

test_platform = "stm32f3"
logfilename = "test_husky_xadc.log"

if "HUSKY_HW_LOC" in os.environ:
    locboth = os.environ["HUSKY_HW_LOC"].split(',')
    loca = int(locboth[0].replace('(', ''))
    locb = int(locboth[1].replace(')', ''))
    hw_loc = (loca, locb)
    print("hw_loc added {}".format(hw_loc))
else:
    hw_loc = None

if "HUSKY_TARGET_PLATFORM" in os.environ:
    test_platform = os.environ["HUSKY_TARGET_PLATFORM"]

print("Husky target platform {}".format(test_platform))
#scope = cw.scope(name='Husky', hw_location=hw_loc)
scope = cw.scope(name='Husky', hw_location=hw_loc, registers='/home/jpnewae/git/cw_husky/fpga/hdl/registers.v')
if test_platform == 'cw305':
    target = cw.target(scope, cw.targets.CW305, fpga_id='100t', force=False)
else:
    target = cw.target(scope)
scope.errors.clear()
verbose = False
cw.scope_logger.setLevel(cw.logging.ERROR) # don't want to see warnings when setting clock past its specifications

def reset_target():
    scope.io.nrst = 0
    time.sleep(0.2)
    scope.io.nrst = 'high_z'
    time.sleep(0.2)

# TODO: program FW?
scope.XADC._user_reset() # reset max/min stats
scope.sc.reset_fpga()
scope.adc.clip_errors_disabled = True
scope.adc.lo_gain_errors_disabled = True
scope.clock.clkgen_freq = 10e6
scope.clock.clkgen_src = 'system'
scope.clock.adc_mul = 1
time.sleep(0.1)
assert scope.clock.pll.pll_locked == True
assert scope.clock.adc_freq == 10e6
target.baud = 38400 * 10 / 7.37

if scope._is_husky_plus:
    MAXCLOCK = 250e6
    OVERCLOCK1 = 255e6
    OVERCLOCK2 = 280e6
    MAXSAMPLES = 327828
    MAXSEGMENTSAMPLES = 295056
else:
    MAXCLOCK = 200e6
    OVERCLOCK1 = 210e6
    OVERCLOCK2 = 250e6
    MAXSAMPLES = 131124
    MAXSEGMENTSAMPLES = 98352

# use this at the start of each testcase to remove dependency on order of tests:
def reset_setup():
    scope.trigger.module = 'basic'
    scope.trigger.triggers = 'tio4'
    scope.io.tio1 = "serial_rx"
    scope.io.tio2 = "serial_tx"
    scope.io.hs2 = "clkgen"
    scope.adc.timeout = 3
    scope.adc.offset = 0
    scope.glitch.enabled = False
    scope.LA.enabled = False
    scope.LA.clkgen_enabled = True
    scope.LA.capture_depth = 512
    scope.LA.downsample = 1
    scope.trace.enabled = False
    target.baud = 38400 * 10 / 7.37

reset_setup()

time.sleep(0.2)
if test_platform != 'cw305':
    reset_target()
# see if a target is attached:
    target.flush()
    target.write('x\n')
    time.sleep(0.2)
    resp = target.read()
    if resp == '':
        target_attached = False
    else:
        target_attached = True
else:
    target_attached = False

# next, check for a particular FW:
if target_attached:
    target.simpleserial_write('i', b'')
    time.sleep(0.1)
    if target.read().split('\n')[0] == 'ChipWhisperer simpleserial-trace, compiled Mar 14 2022, 21:06:34':
        trace_fw = True
        scope.trace.target = target
        trace = scope.trace
    else:
        trace_fw = False
else:
    trace_fw = False


ktp = cw.ktp.Basic()
key, text = ktp.next()

def check_ramp(raw, testmode, bits_per_sample, samples, segment_cycles, verbose=False):
    errors = 0
    first_error = None
    MOD=2**bits_per_sample
    current_count = raw[0]

    if testmode == 'ADCramp':
        if segment_cycles > 0 and (samples % 4 or segment_cycles % 4):
            raise ValueError('not supported: for ADC testing, samples and segment_cycles must be a multiple of 4')
        started = False
        for i, byte in enumerate(raw[1:]):
            if started:
                if count4 < 3:
                    if byte != current_count:
                        if verbose: print("Byte %d: expected %d got %d" % (i, current_count, byte))
                        errors += 1
                        if not first_error:
                            first_error = i
                        started = False
                        current_count = byte
                    #print("Got %d, count=%d" % (byte, count4))
                    count4 += 1
                else:
                    count4 = 0
                    if byte != (current_count+1)%MOD:
                        if verbose: print("Byte %d: expected %d got %d" % (i, (current_count+1)%MOD, byte))
                        errors += 1
                        if not first_error:
                            first_error = i
                    current_count = byte
                    #print(current_count)
                if (i+2) % samples == 0:
                    current_count = (current_count + (segment_cycles - samples)//4) % MOD
            elif byte != current_count:
                started = True
                #print("Starting!")
                count4 = 0
                current_count = byte

    elif testmode == 'ADCalt':
        if segment_cycles > 0 or bits_per_sample != 12:
            raise ValueError('not supported')
        for i, byte in enumerate(raw[1:]):
            if current_count == 0xaaa:
                current_count = 0x555
            elif current_count == 0x555:
                current_count = 0xaaa
            else:
                errors += 1
                if not first_error:
                    first_error = i
                if verbose: print("Byte %d: unexpected value %0x" % current_count)
            if byte != current_count:
                errors += 1
                if not first_error:
                    first_error = i
                if verbose: print("Byte %d: unexpected value %0x" % current_count)

    elif testmode == 'internal':
        for i, byte in enumerate(raw[1:]):
            if byte != (current_count+1)%MOD:
                if verbose: print("Byte %d: expected %d got %d" % (i, (current_count+1)%MOD, byte))
                errors += 1
                if not first_error:
                    first_error = i
                current_count = byte
            else:
                current_count += 1
                if (i+2) % samples == 0:
                    current_count = (current_count + segment_cycles - samples) % MOD

    else:
        return ValueError('oops')
    
    return errors, first_error


def find0to1trans(data):
    pattern = [0,1]
    return [i for i in range(0,len(data)) if list(data[i:i+len(pattern)])==pattern]

def find_edges(data):
    return [i for i in range(0,len(data)) if list(data[i:i+2]) in [[0,1], [1,0]]]

testData = [
    # samples   presamples  testmode    clock       fastreads   adcmul  bit stream  segs    segcycs reps    desc
    (8,         0,          'internal', 20e6,       True,       1,      8,  False,  1,      0,      1,      'smallest_capture'),
    ('max',     0,          'internal', 20e6,       True,       1,      8,  False,  1,      0,      1,      'maxsamples8_SLOW'),
    ('max',     0,          'internal', 20e6,       True,       1,      12, False,  1,      0,      1,      'maxsamples12'),
    (300,       0,          'internal', 20e6,       True,       1,      8,  False,  10,     1000,   1,      'evensegments8_SLOW'),
    (50,        0,          'internal', 20e6,       True,       1,      8,  False,  100,    100,    1,      'oddsegments8_SLOW'),
    (300,       0,          'internal', 20e6,       True,       1,      12, False,  10,     1000,   1,      'evensegments12_SLOW'),
    (50,        0,          'internal', 20e6,       True,       1,      12, False,  100,    100,    1,      'oddsegments12'),
    (300,       30,         'internal', 20e6,       True,       1,      12, False,  20,     500,    1,      'presamplesegments'),
    ('max',     0,          'internal', 10e6,       True,       1,      12, False,  1,      0,      1,      'slow_SLOW'),
    ('max',     0,          'internal', 80e6,       True,       1,      12, False,  1,      0,      1,      'fast_SLOW'),
    ('max',     0,          'internal', 'max',      True,       1,      12, False,  1,      0,      10,     'fastest'),
    ('max',     0,          'internal', 'over2',    True,       1,      12, False,  1,      0,      1,      'overclocked'),
    ('max',     0,          'internal', 5e6,        True,       4,      12, False,  1,      0,      1,      '4xslow_SLOW'),
    ('max',     0,          'internal', 50e6,       True,       4,      12, False,  1,      0,      1,      '4xfast'),
    ('max',     0,          'ADCramp',  20e6,       True,       1,      12, False,  1,      0,      1,      'ADCslow'),
    ('max',     0,          'ADCramp',  'max',      True,       1,      12, False,  1,      0,      10,     'ADCfast_SLOW'),
    ('max',     0,          'ADCramp',  50e6,       True,       4,      12, False,  1,      0,      1,      'ADC4xfast'),
    ('max',     0,          'ADCramp',  'over2',    True,       1,      12, False,  1,      0,      1,      'ADCoverclocked'),
    (8192,      0,          'ADCramp',  10e6,       True,       1,      12, False,  12,     10000,  1,      'ADClongsegments_SLOW'),
    (64,        0,          'ADCramp',  'max',      True,       1,      12, False,  1536,   400,    10,     'ADCfastsegments'),
    (300,       30,         'ADCramp',  'max',      True,       1,      12, False,  327,    400,    10,     'ADCfastsegmentspresamples'),
    (300,       30,         'ADCramp',  'over2',    True,       1,      12, False,  327,    400,    1,      'ADCoverclockedsegmentspresamples'),
    ('max',     0,          'ADCalt',   20e6,       True,       1,      12, False,  1,      0,      10,     'ADCaltslow_SLOW'),
    ('max',     0,          'ADCalt',   'max',      True,       1,      12, False,  1,      0,      10,     'ADCaltfast'),
    ('max',     0,          'ADCalt',   'over2',    True,       1,      12, False,  1,      0,      1,      'ADCaltoverclocked_SLOW'),
    (500,       0,          'internal', 20e6,       False,      1,      12, False,  1,      0,      1,      'slowreads'),
    ('max',     0,          'internal', 20e6,       False,      1,      12, False,  1,      0,      1,      'maxslowreads_SLOW'),
]

testADCsweep = [
    # samples   presamples  freq_start  freq_stop   freq_step   testmode    fastreads   adcmul  bit stream  segs    segcycs reps    desc
    (30,        15,         48e6,       56e6,       1e6,        'internal', True,       1,      12, False,  327,    100,    50,     'int_segmentspresamples_slow'),
    (30,        15,         100e6,      108e6,      1e6,        'internal', True,       1,      12, False,  327,    100,    50,     'int_segmentspresamples_fast'),
    (30,        15,         10e6,       'over1',    5e6,        'internal', True,       1,      12, False,  327,    100,    2,      'int_segmentspresamples_full'),
    (300,       30,         48e6,       56e6,       1e6,        'internal', True,       1,      12, False,  327,    400,    10,     'int_segmentspresamples_long'),
    (8192,      0,          10e6,       'over1',    5e6,        'ADCramp',  True,       1,      12, False,  12,     100000, 2,      'longsegments'),
    (64,        0,          10e6,       'over1',    5e6,        'ADCramp',  True,       1,      12, False,  1536,   400,    2,      'shortsegments'),
]

testTargetData = [
    # samples   presamples  testmode    clock       fastreads   adcmul  bit stream  threshold   seg_size,   check   segs    segcycs desc
    (900000,    0,          'internal', 10e6,       True,       1,      8,  True ,  65536,      65536,      True,   1,      0,      'midstream'),
    (900000,    0,          'internal', 8e6,        True,       1,      8,  True ,  65536,      65536,      True,   1,      0,      'slowstream'),
    (900000,    0,          'internal', 5e6,        True,       1,      12, True ,  65536,      65536,      True,   1,      0,      'slowerstream12'),
    (900000,    0,          'internal', 5e6,        True,       1,      8,  True ,  65536,      65536,      True,   1,      0,      'slowerstream'),
    (4000000,   0,          'internal', 5e6,        True,       1,      8,  True ,  65536,      65536,      True,   1,      0,      'slowerstream_SLOW'),
    # N.B.: much more slow stream tests over at test_husky_stream.py
    (200,       0,          'internal', 20e6,       True,       1,      8,  False,  65536,      65536,      True,   1,      0,      'quick'),
    ('max',     0,          'internal', 15e6,       True,       1,      12, False,  65536,      65536,      True,   1,      0,      'maxsamples12'),
    (400000,    0,          'internal', 20e6,       True,       1,      8,  True ,  65536,      65536,      True,   1,      0,      'quickstream8'),
    (2000000,   0,          'internal', 16e6,       True,       1,      12, True ,  65536,      65536,      True,   1,      0,      'longstream12_SLOW'),
    (6000000,   0,          'internal', 16e6,       True,       1,      12, True ,  65536,      65536,      False,  1,      0,      'vlongstream12_SLOW'),
    (500000,    0,          'internal', 20e6,       True,       1,      12, True ,  16384,      65536,      True,   1,      0,      'over_SLOW'),
    (3000000,   0,          'internal', 24e6,       True,       1,      12, True ,  65536,      65536,      False,  1,      0,      'overflow_SLOW'),
    (200000,    0,          'internal', 15e6,       True,       1,      12, True ,  65536,      65536,      True,   1,      0,      'postfail_SLOW'),
    (2000,      0,          'internal', 10e6,       True,       1,      8,  False,  65536,      65536,      True,   1,      0,      'back2nostream_SLOW'),
    (500000,    0,          'internal', 12e6,       False,      1,      12, True ,  65536,      65536,      True,   1,      0,      'slowreads1_SLOW'),
    (2000000,   0,          'internal', 10e6,       False,      1,      12, True ,  65536,      65536,      True,   1,      0,      'slowreads2_SLOW'),
]


if test_platform == "sam4s":
    testSegmentData = [
        # offset    presamples  samples stream  clock       adcmul  seg_count   segs    segcycs desc
        (0,         0,          8,      False,  7.37e6,     4,      False,      20,     0,      'segments_tiny'),
        (0,         0,          90,     False,  7.37e6,     4,      False,      20,     0,      'segments_trigger_no_offset'),
        (0,         10,         90,     False,  7.37e6,     4,      False,      20,     0,      'segments_trigger_no_offset_presamp'),
        (10,        0,          90,     False,  7.37e6,     4,      False,      20,     0,      'segments_trigger_offset10_SLOW'),
        (50,        0,          90,     False,  7.37e6,     4,      False,      20,     0,      'segments_trigger_offset50_SLOW'),
        (50,        20,         90,     False,  7.37e6,     4,      False,      20,     0,      'segments_trigger_offset50_presamp'),
        (0,         10,         33,     False,  7.37e6,     4,      False,      'max',  0,      'segments_trigger_max_SLOW'),
        (0,         0,          100,    True,   7.37e6,     4,      False,      2000,   0,      'segments_trigger_stream_SLOW'),
        (0,         0,          90,     False,  7.37e6,     4,      True,       20,     32500,  'segments_counter_no_offset'),
        (0,         30,         90,     False,  7.37e6,     4,      True,       20,     32500,  'segments_counter_no_offset_presamp_SLOW'),
        (10,        0,          90,     False,  7.37e6,     4,      True,       20,     32500,  'segments_counter_offset10_SLOW'),
        (50,        0,          90,     False,  7.37e6,     4,      True,       20,     32500,  'segments_counter_offset50_SLOW'),
        (50,        40,         90,     False,  7.37e6,     4,      True,       20,     32500,  'segments_counter_offset50_presamp'),
    ]
else:
    testSegmentData = [
        # offset    presamples  samples stream  clock       adcmul  seg_count   segs    segcycs desc
        (0,         0,          8,      False,  7.37e6,     4,      False,      20,     0,      'segments_tiny'),
        (0,         0,          90,     False,  7.37e6,     4,      False,      20,     0,      'segments_trigger_no_offset'),
        (0,         10,         90,     False,  7.37e6,     4,      False,      20,     0,      'segments_trigger_no_offset_presamp'),
        (10,        0,          90,     False,  7.37e6,     4,      False,      20,     0,      'segments_trigger_offset10_SLOW'),
        (50,        0,          90,     False,  7.37e6,     4,      False,      20,     0,      'segments_trigger_offset50_SLOW'),
        (50,        20,         90,     False,  7.37e6,     4,      False,      20,     0,      'segments_trigger_offset50_presamp'),
        (0,         10,         33,     False,  7.37e6,     4,      False,      'max',  0,      'segments_trigger_max_SLOW'),
        (0,         0,          100,    True,   7.37e6,     4,      False,      2000,   0,      'segments_trigger_stream_SLOW'),
        (0,         0,          90,     False,  7.37e6,     4,      True,       20,     29472,  'segments_counter_no_offset'),
        (0,         30,         90,     False,  7.37e6,     4,      True,       20,     29472,  'segments_counter_no_offset_presamp_SLOW'),
        (10,        0,          90,     False,  7.37e6,     4,      True,       20,     29472,  'segments_counter_offset10_SLOW'),
        (50,        0,          90,     False,  7.37e6,     4,      True,       20,     29472,  'segments_counter_offset50_SLOW'),
        (50,        40,         90,     False,  7.37e6,     4,      True,       20,     29472,  'segments_counter_offset50_presamp'),
    ]


testGlitchOffsetData = [
    # clock     margin  offset    oversamp    desc
    (10e6,      0.1,    0,         40,         ''),
    (10e6,      0.1,    400,       40,         'SLOW'),
    (10e6,      0.1,    800,       40,         'SLOW'),
    (10e6,      0.1,    1600,      40,         ''),
    (20e6,      0.2,    200,       20,         ''),
    (20e6,      0.2,    500,       20,         'SLOW'),
    (100e6,     0.6,    0,         5,          ''),
    (100e6,     0.6,    50,        5,          'SLOW'),
    (100e6,     0.6,    100,       5,          ''),
]

testGlitchWidthData = [
    # offset    oversamp    desc
    (0,         40,         ''),
    (400,       40,         ''),
    (800,       40,         ''),
    (1600,      40,         ''),
]

testGlitchOutputWidthSweepData = [
    # clock     offset    oversamp    steps_per_point desc
    (10e6,      0,         40,         2,              ''),
    (10e6,      600,       40,         2,              'SLOW'),
    (10e6,      1200,      40,         2,              ''),
    (10e6,      -1200,     40,         2,              ''),
    (10e6,      0,         20,         4,              'SLOW'),
    (50e6,      200,       8,          10,             ''),
    (100e6,     400,       4,          20,             ''),
    (200e6,     600,       2,          40,             'SLOW'),
]

testMissingGlitchData = [
    # clock     vco     span    width   num_glitches    reps    oversamp    stepsize    desc
    (10e6,      600e6,  100,    1000,   1,              5,      20,         1,          ''),
    (10e6,      600e6,  100,    1000,   10,             5,      20,         1,          ''),
    (15e6,      600e6,  100,    1000,   10,             5,      20,         1,          ''),
    (25e6,      600e6,  100,    1000,   10,             5,      10,         1,          ''),
    #(10e6,      600e6,  100,    1000,   10,             100,    20,         1,          ''), #slow! keep commented out
    #(10e6,      1200e6, 200,    2000,   10,             100,    20,         1,          ''), #slow! keep commented out
    #(10e6,      600e6,  3360,   1000,   10,             20,     20,         1,          ''), #slow! keep commented out
]

testGlitchOutputOffsetSweepData = [
    # TODO: these used to pass at oversamp=40, but that may be too aggressive?
    # clock     width     oversamp    steps_per_point desc
    (10e6,      200,       35,         2,              ''),
    (10e6,      -200,      35,         2,              ''),
    (10e6,      1000,      35,         2,              ''),
    (10e6,      -1000,     35,         2,              ''),
    (10e6,      3000,      35,         2,              ''),
    (10e6,      -3000,     35,         2,              ''),
    (10e6,      500,       30,         2,              ''),
    (10e6,      500,       20,         2,              ''),
    (50e6,      100,       8,          10,             'may_fail'), # these may fail because we're pushing the clock
    (50e6,      200,       8,          10,             'may_fail'),
    (100e6,     100,       4,          20,             'may_fail'),
    (100e6,     150,       4,          20,             'may_fail'),
    (125e6,     50,        4,          30,             'may_fail'),
    (125e6,     70,        4,          30,             'may_fail'),
    # note: finding glitches at 200 MHz doesn't work reliably because oversampling isn't high enough
]

testGlitchOutputDoublesData = [
    #clock      vco        glitches    oversamp    stepsize    desc
    (10e6,      600e6,     1,          20,         1,          ''),
    (10e6,      1200e6,    1,          20,         1,          ''),
    (10e6,      600e6,     2,          20,         1,          ''),
    (50e6,      600e6,     1,          8,          1,          ''),
    (100e6,     600e6,     1,          4,          1,          ''),
    (100e6,     600e6,     2,          4,          1,          ''),
]

testRWData = [
    #address    nbytes  reps    desc
    (16,        4,      1000,   'SAMPLES'),
    (4,         8,      1000,   'ECHO'),
]

testTraceData = [
    #raw_capture    interface  trigger_source       desc
    (False,         'swo',     'firmware trigger',  'pattern-matched SWO trace, target-triggered'),
    (True,          'swo',     'firmware trigger',  'raw SWO trace, target-triggered'),
    (False,         'swo',     0,                   'pattern-matched SWO trace, trace-triggered'),
]

testTraceSegmentData = [
    #interface  triggers    desc
    ('swo',     1,          '1triggers'),
    ('swo',     10,         '10triggers'),
    ('swo',     21,         '21triggers'),
]

testSADTriggerData = [
    #clock  adc_mul bits   emode,   threshold   interval_threshold   offset  reps    desc
    (10e6,  1,      8,     False,   10,         4,                   0,      50,     '8bits'),
    (10e6,  1,      8,     True,    20,         4,                   0,      50,     '8bits_emode'),
    (10e6,  1,      12,    False,   10,         4,                   0,      50,     '12bits'),
    (10e6,  1,      8,     False,   10,         4,                   0,      10,     '8bits_SLOW'),
    (10e6,  10,     8,     False,   10,         4,                   0,      50,     'fast_SLOW'),
    (10e6,  18,     8,     False,   10,         4,                   0,      50,     'faster_SLOW'),
    (10e6,  'max',  8,     False,   10,         5,                   0,      50,     'fastest'),
    (10e6,  'max',  8,     True,    15,         5,                   0,      50,     'fastest_emode'),
    (10e6,  1,      8,     False,   10,         4,                   0,      200,    'recover_SLOW'), # allow for temp to come down before we overclock it
    (10e6,  'over', 8,     False,   10,         5,                   0,      20,     'overclocked_SLOW'),
    (10e6,  'over', 8,     True,    15,         5,                   0,      20,     'overclocked_emode_SLOW'),
]

if test_platform == "sam4s":
    testMultipleSADTriggerData = [
        #clock  adc_mul bits   emode    threshold   interval_threshold   plus_thresh segments    offset  reps    desc
        (10e6,  4,      8,     False,   10,         4,                   20,         10,         2035,   20,     'regular'),
        (10e6,  4,      8,     True,    25,         4,                   30,         10,         2035,   20,     'regular_emode'),
        (10e6,  'max',  8,     False,   15,         5,                   25,         10,         2035,   20,     'fast'),
        (10e6,  'max',  8,     True,    35,         5,                   35,         10,         2035,   20,     'fast_emode'),
    ]
else:
    testMultipleSADTriggerData = [
        #clock  adc_mul bits   emode    threshold   interval_threshold   plus_thresh segments    offset  reps    desc
        (10e6,  4,      8,     False,   20,         5,                   40,         11,         867,    20,     'regular'),
        (10e6,  4,      8,     True,    25,         5,                   40,         11,         867,    20,     'regular_emode'),
        (10e6,  'max',  8,     False,   20,         5,                   40,         11,         867,    20,     'fast'),
        (10e6,  'max',  8,     True,    20,         5,                   40,         11,         867,    20,     'fast_emode'),
    ]


testUARTTriggerData = [
    #clock      pin     pattern     mask                            bytes_compared  reps    desc
    (10e6,      'tio1', 'r7DF7',    None,                           8,              10,     'tio1_10M'),
    (10e6,      'tio1', 'r7DF7xxx', [255,255,255,255,0,0,0,0],      5,              10,     'tio1_10M'),
    (10e6,      'tio1', 'r7Dxxxxx', [255,255,0,0,0,0,0,0],          3,              10,     'tio1_10M'),
    (10e6,      'tio2', 'p000000',  None,                           8,              10,     'tio2_10M'),
    (20e6,      'tio1', 'r7DF7',    None,                           8,              10,     'tio1_20M'),
    (20e6,      'tio2', 'p000000',  None,                           8,              10,     'tio2_20M'),
]

testADCTriggerData = [
    #gain       threshold   bits    reps    desc
    (1,         0.9,        12,     3,     ''),
    (10,        0.9,        12,     3,     ''),
    (5,         0.9,        8,      3,     'SLOW'),
    (5,         0.5,        8,      3,     ''),
    (1,         0.5,        12,     3,     'SLOW'),
    (10,        0.5,        12,     3,     'SLOW'),
]

testEdgeTriggerData = [
    #pin        edges       oversamp,   check,  reps,   desc
    ('tio1',    2,          4,          True,   3,      ''),
    ('tio1',    4,          4,          True,   3,      'SLOW'),
    ('tio1',    100,        4,          False,  50,     ''),
    ('tio2',    3,          4,          True,   10,     'SLOW'),
    ('tio2',    5,          4,          True,   10,     ''),
    ('tio2',    50,         4,          False,  50,     'SLOW'),
]

testUserioEdgeTriggerData = [
    #pins           max_edges   reps    desc
    ([3,4,5,6,7],   260,        3,      ''),    # exclude pins 0-2 since they are used for trace and could be target-driven
]

testGlitchTriggerData = [
    #module             pattern         reps,   desc
    ('basic',           [0,1],          100,    'basic_glitch_arm_active'),
    ('basic',           [0,1,0],        100,    'basic_glitch_arm_inactive'),
    ('edge_counter',    [1,0,1,0],      100,    'edge_glitch_arm_inactive'),
    ('edge_counter',    [0,1,0,1,0,1],  100,    'edge_glitch_arm_active'),
]

testPLLData = [
    #freq   adc_mul xtal    oversample  tolerance   reps    desc
    (5e6 ,  1,      False,  40,         1,          1,      'CW305_ref'),
    (10e6,  1,      False,  20,         1,          1,      'CW305_ref_SLOW'),
    (15e6,  1,      False,  16,         1,          1,      'CW305_ref'),
    (50e6,  1,      False,  6,          0,          1,      'CW305_ref_SLOW'),
    (75e6,  1,      False,  4,          0,          1,      'CW305_ref_SLOW'),
    (5e6 ,  4,      False,  20,         1,          1,      'CW305_ref_mul4'),
    (15e6,  3,      False,  16,         1,          1,      'CW305_ref_mul3'),
    (20e6,  2,      False,  15,         1,          1,      'CW305_ref_mul2_SLOW'),
    (25e6,  2,      False,  12,         0,          1,      'CW305_ref_mul2_SLOW'),

    (5e6 ,  1,      True,   20,         1,          1,      'xtal_ref'),
    (10e6,  1,      True,   20,         1,          1,      'xtal_ref_SLOW'),
    (15e6,  1,      True,   16,         1,          1,      'xtal_ref'),
    (50e6,  1,      True,   6,          1,          1,      'xtal_ref_SLOW'),
    (75e6,  1,      True,   4,          1,          1,      'xtal_ref_SLOW'),
    (5e6 ,  4,      True,   40,         1,          1,      'xtal_ref_mul4'),
    (15e6,  3,      True,   16,         1,          1,      'xtal_ref_mul3'),
    (20e6,  2,      True,   15,         1,          1,      'xtal_ref_mul2_SLOW'),
    (25e6,  2,      True,   12,         1,          1,      'xtal_ref_mul2_SLOW'),
]


def test_fpga_version():
    if scope._is_husky_plus:
        assert scope.fpga_buildtime == '3/26/2024, 15:55'
    else:
<<<<<<< HEAD
        assert scope.fpga_buildtime == '4/11/2024, 09:41'
=======
        assert scope.fpga_buildtime == '8/23/2024, 15:50'
>>>>>>> 800ac856

def test_fw_version():
    assert scope.fw_version['major'] == 1
    assert scope.fw_version['minor'] == 5
    assert scope.sam_build_date == '13:17:41 Feb  9 2023'

@pytest.fixture(autouse=True)
def xadc_check(xadc, log):
    # runs before test:
    #...
    yield
    # runs after test:
    if xadc:
        #print(' temp=%4.1f, XADC=%s' % (scope.XADC.temp, scope.XADC.status), end='')
        print(' temp=%4.1f ' % scope.XADC.temp, end='')
        if scope.XADC.status != 'good':
            print(scope.XADC.status, end='')
            if 'VCCint' in scope.XADC.status: 
                print(' vccint=%1.3f/%1.3f/%1.3f' % (scope.XADC.vccint, scope.XADC.get_vcc('vccint', 'min'),  scope.XADC.get_vcc('vccint', 'max')), end='')
            if 'VCCbram' in scope.XADC.status: 
                print(' vccbram=%1.3f/%1.3f/%1.3f' % (scope.XADC.vccbram, scope.XADC.get_vcc('vccbram', 'min'),  scope.XADC.get_vcc('vccbram', 'max')), end='')
            if 'VCCaux' in scope.XADC.status: 
                print(' vccaux=%1.3f/%1.3f/%1.3f' % (scope.XADC.vccaux, scope.XADC.get_vcc('vccaux', 'min'),  scope.XADC.get_vcc('vccaux', 'max')), end='')
    if log:
        logfile = open(logfilename, 'a')
        logfile.write('%4.1f %1.3f %1.3f %1.3f %1.3f %1.3f %1.3f %1.3f %1.3f %1.3f\n' % 
                (scope.XADC.temp,
                 scope.XADC.vccint, scope.XADC.get_vcc('vccint', 'min'),  scope.XADC.get_vcc('vccint', 'max'),
                 scope.XADC.vccbram, scope.XADC.get_vcc('vccbram', 'min'),  scope.XADC.get_vcc('vccbram', 'max'),
                 scope.XADC.vccaux, scope.XADC.get_vcc('vccaux', 'min'),  scope.XADC.get_vcc('vccaux', 'max')
                ))
        logfile.close()
    scope.XADC.status = 0 # clear any errors after each test

@pytest.fixture(autouse=True)
def cooldown():
    # runs before test:
    #...
    yield
    # runs after test:
    # in case the last testcase leaves scope in a high-power-consuming state that would eventually lead to XADC shutoff:
    scope.clock.clkgen_freq = 7.37e6
    reset_setup()

@pytest.mark.parametrize("address, nbytes, reps, desc", testRWData)
def test_reg_rw(address, nbytes, reps, desc):
    reset_setup()
    for i in range(reps):
        data = int.to_bytes(random.randrange(2**(8*nbytes)), length=nbytes, byteorder='little')
        scope.sc.sendMessage(0xc0, address, bytearray(data), Validate=False)
        temp = scope.fpga_buildtime # just a dummy read
        read_data = scope.sc.sendMessage(0x80, address, maxResp=nbytes)
        assert read_data == data, "rep %d: expected %0x, got %0x" % (i, int.from_bytes(data, byteorder='little'), int.from_bytes(read_data, byteorder='little'))

@pytest.mark.skipif(not target_attached, reason='No target detected')
def test_target_power():
    #scope.io.cwe.setTargetPowerSlew(fastmode=True) # will fail if this is commented out
    for i in range(4):
        scope.io.target_pwr = 0
        time.sleep(0.2)
        scope.io.target_pwr = 1
        time.sleep(0.2)
    assert scope.XADC.status == 'good'

@pytest.mark.parametrize("samples, presamples, testmode, clock, fastreads, adcmul, bits, stream, segments, segment_cycles, reps, desc", testData)
def test_internal_ramp(fulltest, samples, presamples, testmode, clock, fastreads, adcmul, bits, stream, segments, segment_cycles, reps, desc):
    if not fulltest and 'SLOW' in desc:
        pytest.skip("use --fulltest to run")
        return None
    if not fulltest:
        reps = 1 # reduce number of reps to speed up
    reset_setup()
    if clock == 'max':
        clock = MAXCLOCK
    elif clock == 'over2':
        clock = OVERCLOCK2
    scope.clock.clkgen_freq = clock
    scope.clock.adc_mul = adcmul
    time.sleep(0.1)
    assert scope.clock.pll.pll_locked == True
    assert abs(scope.clock.adc_freq - clock*adcmul)/scope.clock.adc_freq < 0.002

    if testmode == 'internal':
        scope.adc.test_mode = True
        scope.ADS4128.mode = 'normal'
    elif testmode == 'ADCramp':
        scope.ADS4128.mode = 'test ramp'
        scope.adc.test_mode = False
    elif testmode == 'ADCalt':
        scope.ADS4128.mode = 'test alternating'
        scope.adc.test_mode = False
    else:
        raise ValueError

    scope.sc._fast_fifo_read_enable = fastreads
    scope.adc.stream_mode = stream
    if samples == 'max':
        samples = MAXSAMPLES
    scope.adc.samples = samples
    scope.adc.presamples = presamples
    scope.adc.segments = segments
    scope.adc.segment_cycles = segment_cycles
    scope.adc.bits_per_sample = bits
    scope.adc.clip_errors_disabled = True
    scope.adc.lo_gain_errors_disabled = True
    scope.adc.segment_cycle_counter_en = True
    for i in range(reps):
        scope.sc.arm(False)
        scope.arm()
        scope.sc.triggerNow()
        scope.sc.arm(False)
        assert scope.capture() == False
        raw = np.int64(scope.get_last_trace(True))
        errors, first_error = check_ramp(raw, testmode, bits, samples, segment_cycles)
        assert errors == 0, "%d errors; First error: %d; scope.adc.errors: %s" % (errors, first_error, scope.adc.errors)
        assert scope.adc.errors == False
    scope.sc._fast_fifo_read_enable = True # return to default


def last_zero_run(a):
    # Create an array that is 1 where a is 0, and pad each end with an extra 0.
    iszero = np.concatenate(([0], np.equal(a, 0).view(np.int8), [0]))
    absdiff = np.abs(np.diff(iszero))
    # Runs start and end where absdiff is 1.
    ranges = np.where(absdiff == 1)[0].reshape(-1, 2)
    return ranges[-1]


@pytest.mark.parametrize("samples, presamples, freq_start, freq_stop, freq_step, testmode, fastreads, adcmul, bits, stream, segments, segment_cycles, reps, desc", testADCsweep)
def test_adc_freq_sweep(fulltest, samples, presamples, freq_start, freq_stop, freq_step, testmode, fastreads, adcmul, bits, stream, segments, segment_cycles, reps, desc):
    if not fulltest:
        pytest.skip("use --fulltest to run")
        return None
    reset_setup()
    outfilename = 'test_adc_freq_sweep_%s.out' % desc
    outfile = open(outfilename, 'w')
    if testmode == 'internal':
        scope.adc.test_mode = True
        scope.ADS4128.mode = 'normal'
    elif testmode == 'ADCramp':
        scope.ADS4128.mode = 'test ramp'
        scope.adc.test_mode = False
    elif testmode == 'ADCalt':
        scope.ADS4128.mode = 'test alternating'
        scope.adc.test_mode = False
    else:
        raise ValueError

    scope.sc._fast_fifo_read_enable = fastreads
    scope.adc.stream_mode = stream
    scope.adc.samples = samples
    scope.adc.presamples = presamples
    scope.adc.segments = segments
    scope.adc.segment_cycles = segment_cycles
    scope.adc.segment_cycle_counter_en = True
    scope.adc.bits_per_sample = bits
    scope.adc.clip_errors_disabled = True
    scope.adc.lo_gain_errors_disabled = True

    all_passed = True

    if freq_stop == 'over1':
        freq_stop = OVERCLOCK1

    for clock in range(int(freq_start), int(freq_stop), int(freq_step)):
        scope.clock.clkgen_freq = clock
        scope.clock.adc_mul = adcmul
        time.sleep(0.1)
        assert scope.clock.pll.pll_locked == True
        assert abs(scope.clock.adc_freq - clock * adcmul) <= 10e6
        for i in range(reps):
            scope.sc.arm(False)
            scope.arm()
            scope.sc.triggerNow()
            scope.sc.arm(False)
            assert scope.capture(poll_done=True) == False
            raw = np.int64(scope.get_last_trace(True))
            errors, first_error = check_ramp(raw, testmode, bits, samples, segment_cycles)

            if errors or scope.adc.errors != False:
                all_passed = False
                #zero_start, zero_stop = last_zero_run(raw)
                #zero_length = zero_stop - zero_start
                #outfile.write('{} MHz: FAIL on iteration {}! {} ramp errors; scope.adc.errors:{}; first error:{}; state:{}, last zero run: {} zeros starting at sample {}; first error: {}\n'.format(scope.clock.adc_freq/1e6, i, errors, scope.adc.errors, scope.adc.first_error, scope.adc.first_error_state, zero_length, zero_start, first_error))
                outfile.write('{} MHz: FAIL on iteration {}! {} ramp errors; scope.adc.errors:{}; first error:{}; state:{}, first error: {}, rep: {}\n'.format(scope.clock.adc_freq/1e6, i, errors, scope.adc.errors, scope.adc.first_error, scope.adc.first_error_state, first_error, i))
                break # no point running more reps once it fails
            else:
                outfile.write('{} MHz: pass\n'.format(scope.clock.adc_freq/1e6))
                outfile.flush()

    outfile.close()
    assert all_passed, "see %s for details" % outfilename
    scope.sc._fast_fifo_read_enable = True # return to default


def setup_glitch(offset, width, oversamp):
    # set up glitch:
    scope.glitch.enabled = True
    scope.glitch.clk_src = 'pll'
    scope.clock.pll.update_fpga_vco(600e6)
    scope.glitch.repeat = 1
    scope.glitch.output = 'glitch_only'
    scope.glitch.trigger_src = 'manual'
    scope.glitch.offset = offset
    scope.glitch.width = width
    assert scope.glitch.mmcm_locked
    # set up LA:
    scope.LA.enabled = True
    scope.LA.oversampling_factor = oversamp
    scope.LA.capture_group = 'glitch'
    scope.LA.trigger_source = "glitch_trigger"
    scope.LA.capture_depth = 512
    assert scope.LA.locked

def setup_trace(interface):
    errors = 0
    scope.adc.segments = 1
    scope.adc.samples = 30
    scope.clock.clkgen_freq = 7.37e6
    scope.clock.adc_mul = 4
    target.baud = 38400
    time.sleep(0.1)
    assert scope.clock.pll.pll_locked == True
    reset_target()
    time.sleep(0.5)
    target.baud = 38400
    trace.enabled = True
    if interface == 'parallel':
        trace.clock.fe_clock_src = 'target_clock'
        assert trace.clock.fe_clock_alive
        trace.trace_mode = 'parallel'
        time.sleep(0.1)
        trace.resync()
    elif interface == 'swo':
        trace.clock.fe_clock_src = 'target_clock'
        assert trace.clock.fe_clock_alive
        trace.trace_mode = 'SWO'
        trace.jtag_to_swd()
        acpr = 0
        trigger_freq_mul = 8
        trace.clock.swo_clock_freq = scope.clock.clkgen_freq * trigger_freq_mul
        trace.target_registers.TPI_ACPR = acpr
        trace.swo_div = trigger_freq_mul * (acpr + 1)
        assert trace.clock.swo_clock_locked
        assert scope.userio.status & 0x4, "Are D0/1/2 connected to the target TMS/TCK/TDO?"
    assert trace.uart_state == 'ERX_IDLE', 'Maybe need to do a trace._uart_reset() here?'
    trace.target_registers.DWT_CTRL = 0x40000021
    trace.capture.trigger_source = 'firmware trigger'
    trace.capture.mode = 'while_trig'
    trace.set_isync_matches(addr0=0x080018c4, addr1=0x0800188c, match='both')
    trace.set_periodic_pc_sampling(enable=0)
    trace.capture.use_husky_arm = False


@pytest.mark.parametrize("clock, margin, offset, oversamp, desc", testGlitchOffsetData)
@pytest.mark.skipif(not scope.LA.present, reason='Cannot test glitch without internal logic analyzer. Rebuild FPGA to test.')
def test_glitch_offset(fulltest, clock, margin, offset, oversamp, desc):
    if not fulltest and 'SLOW' in desc:
        pytest.skip("use --fulltest to run")
        return None
    reset_setup()
    scope.clock.clkgen_freq = clock
    scope.clock.adc_mul = 1
    time.sleep(0.1)
    assert scope.clock.pll.pll_locked == True
    assert abs(scope.clock.adc_freq - clock)/scope.clock.adc_freq < 0.002

    setup_glitch(offset, 0, oversamp)

    # glitch and measure:
    scope.LA.arm()
    scope.glitch.manual_trigger()
    raw = scope.LA.read_capture_data()
    source    = scope.LA.extract(raw, 1)
    mmcm1out  = scope.LA.extract(raw, 2)

    # check offset:
    offset_percent = offset / scope.glitch.phase_shift_steps * 2 # (100% = fully offset)
    assert offset_percent < 1, "Internal error: offset too big."
    mmcm1_not_equal = len(np.where(abs(source-mmcm1out) > 0)[0])
    points = len(source)
    ratio = mmcm1_not_equal / points
    assert (ratio > offset_percent - margin) and (ratio < offset_percent + margin), "Ratio out of bounds (%f)" % ratio
    scope.glitch.enabled = False
    scope.LA.enabled = False

@pytest.mark.parametrize("width, oversamp, desc", testGlitchWidthData)
@pytest.mark.skipif(not scope.LA.present, reason='Cannot test glitch without internal logic analyzer. Rebuild FPGA to test.')
def test_glitch_width(width, oversamp, desc):
    reset_setup()

    scope.clock.clkgen_freq = 10e6
    scope.clock.adc_mul = 1
    time.sleep(0.1)
    assert scope.clock.pll.pll_locked == True
    assert scope.clock.adc_freq == 10e6

    setup_glitch(0, width, oversamp)
    margin = 0.05

    # glitch and measure:
    scope.LA.arm()
    scope.glitch.manual_trigger()
    raw = scope.LA.read_capture_data()
    mmcm1out  = scope.LA.extract(raw, 2)
    mmcm2out  = scope.LA.extract(raw, 3)

    # check width:
    offset_percent = 1 - width / scope.glitch.phase_shift_steps * 2 # (100% = fully offset)
    mmcm2_not_equal = len(np.where(abs(mmcm2out-mmcm1out) > 0)[0])
    points = len(mmcm1out)
    ratio = mmcm2_not_equal / points
    assert (ratio > offset_percent - margin) and (ratio < offset_percent + margin), "Ratio out of bounds (%f)" % ratio
    scope.glitch.enabled = False
    scope.LA.enabled = False

@pytest.mark.parametrize("clock, offset, oversamp, steps_per_point, desc", testGlitchOutputWidthSweepData)
@pytest.mark.skipif(not scope.LA.present, reason='Cannot test glitch without internal logic analyzer. Rebuild FPGA to test.')
def test_glitch_output_sweep_width(fulltest, reps, clock, offset, oversamp, steps_per_point, desc):
    if not fulltest and 'SLOW' in desc:
        pytest.skip("use --fulltest to run")
        return None
    reset_setup()
    scope.clock.clkgen_freq = clock
    scope.clock.adc_mul = 1
    time.sleep(0.1)
    assert scope.clock.pll.pll_locked == True
    assert abs(scope.clock.adc_freq - clock)/scope.clock.adc_freq < 0.002

    margin = 2
    setup_glitch(offset, 0, oversamp)
    stepsize = int(scope.glitch.phase_shift_steps / scope.LA.oversampling_factor / steps_per_point)

    for r in range(reps):
        prev_width = 0
        # sweep width and check that width of glitch increases by expected amount each time:
        for i, width in enumerate(range(-scope.glitch.phase_shift_steps, scope.glitch.phase_shift_steps - stepsize, stepsize)):
            scope.glitch.width = width
            scope.LA.arm()
            scope.glitch.manual_trigger()
            raw = scope.LA.read_capture_data()
            glitch = scope.LA.extract(raw, 0)
            measured_width = len(np.where(glitch > 0)[0])

            # determine expected width
            if width < -scope.glitch.phase_shift_steps // 2:
                expected_width = i // steps_per_point
                increasing = True
            elif width < 0:
                expected_width = oversamp - i // steps_per_point
                increasing = False
            elif width < scope.glitch.phase_shift_steps // 2:
                expected_width = i // steps_per_point - oversamp
                increasing = True
            else:
                expected_width = oversamp*2 - i // steps_per_point
                increasing = False

            if increasing:
                assert measured_width + margin >= prev_width, "Glitch width did not increase"
            else:
                assert measured_width - margin <= prev_width, "Glitch width did not decrease"
            assert abs(measured_width - expected_width) <= margin, "Glitch width not within margin (expected %d, measured %d)" % (expected_width, measured_width)
            prev_width = measured_width

    scope.glitch.enabled = False
    scope.LA.enabled = False



@pytest.mark.parametrize("clock, vco, span, width, num_glitches, reps, oversamp, stepsize, desc", testMissingGlitchData)
@pytest.mark.skipif(not target_attached, reason='No target detected')
def test_missing_glitch_sweep_offset(fulltest, clock, vco, span, width, num_glitches, reps, oversamp, stepsize, desc):
    # Checks for missing glitches (https://github.com/newaetech/chipwhisperer-husky-fpga/issues/4)
    # Similar to test_glitch_output_sweep_offset() but doesn't use LA and only sweeps around sensitive spots
    # and uses more repetitions.
    if not fulltest:
        pytest.skip("use --fulltest to run")
        return None
    reset_setup()
    scope.clock.clkgen_freq = clock
    scope.clock.adc_mul = 1
    time.sleep(0.1)
    assert scope.clock.pll.pll_locked == True
    assert abs(scope.clock.adc_freq - clock)/scope.clock.adc_freq < 0.002
    target.baud = 38400 * clock / 1e6 / 7.37
    reset_target()

    scope.clock.pll.update_fpga_vco(vco)
    setup_glitch(0, width, oversamp)
    scope.glitch.num_glitches = num_glitches
    scope.glitch.trigger_src = 'ext_single'
    scope.adc.samples = 16
    errors = []
    for offset in range(scope.glitch.phase_shift_steps//2-span, scope.glitch.phase_shift_steps//2+span, stepsize):
        scope.glitch.offset = offset
        for i in range(reps):
            ext_offsets = []
            for j in range(num_glitches):
                ext_offsets.append(random.randrange(2,5))
            scope.glitch.ext_offset = ext_offsets
            scope.glitch.repeat = [1]*num_glitches
            trace = cw.capture_trace(scope, target, bytearray(16), bytearray(16))
            assert trace is not None, 'capture failed (offset=%d, rep=%d)' % (offset, i)
            if scope.glitch.state != 'idle':
                errors.append(offset)
                #print("Not in idle! offset = %d, rep = %d" % (offset, i))
                scope.glitch.state = None
    assert errors == []


@pytest.mark.parametrize("clock, width, oversamp, steps_per_point, desc", testGlitchOutputOffsetSweepData)
@pytest.mark.skipif(not scope.LA.present, reason='Cannot test glitch without internal logic analyzer. Rebuild FPGA to test.')
def test_glitch_output_sweep_offset(fulltest, reps, clock, width, oversamp, steps_per_point, desc):
    # This doesn't verify the offset itself -- that's covered by test_glitch_offset().
    # What it does verify is:
    # 1. that the offset change as the offset setting is swept;
    # 2. that there are no "double glitches" - by looking at the glitches themselves, but also by looking
    #    at the width of the glitch "go" signal
    # 3. that there are no missing glitches
    if not fulltest:
        pytest.skip("use --fulltest to run")
        return None
    reset_setup()
    scope.clock.clkgen_freq = clock
    scope.clock.adc_mul = 1
    time.sleep(0.1)
    assert scope.clock.pll.pll_locked == True
    assert abs(scope.clock.adc_freq - clock)/scope.clock.adc_freq < 0.002

    margin = 3
    setup_glitch(0, width, oversamp)
    stepsize = int(scope.glitch.phase_shift_steps / scope.LA.oversampling_factor / steps_per_point)

    for r in range(reps):
        prev_offset = 0
        # sweep offset and check that glitch offset increases by expected amount each time:
        for i, offset in enumerate(range(-scope.glitch.phase_shift_steps, scope.glitch.phase_shift_steps - stepsize, stepsize)):
            scope.glitch.offset = offset
            scope.LA.arm()
            scope.glitch.manual_trigger()
            raw = scope.LA.read_capture_data()
            glitch = scope.LA.extract(raw, 0)
            source = scope.LA.extract(raw, 1)
            go = scope.LA.extract(raw, 4)

            # measure observed offset
            glitchtrans = find0to1trans(glitch)
            sourcetrans = find0to1trans(source)
            assert len(glitchtrans) == 1, "Offset=%d: Expected to find a single glitch but found %d" % (offset, len(glitchtrans))
            g = glitchtrans[0]
            measured_offset = None
            for s in sourcetrans:
                if s > g:
                    measured_offset = s - g
                    break
            assert measured_offset, "Offset=%d: Could not measure offset between source clock and glitch clock" % offset

            golen = len(np.where(go > 0)[0])
            assert abs(golen - oversamp) < oversamp *1.2, "Go width exceeds margin, could lead to extra glitches: %d at offset=%d" % (golen, offset)

            if i > 0:
                # account for full period jump:
                if measured_offset - prev_offset > oversamp/2:
                    prev_offset += oversamp
                # sampling jitter can make us go back and forth a bit:
                elif prev_offset - measured_offset > oversamp/2:
                    prev_offset -= oversamp
                assert prev_offset - measured_offset < margin, "Offset change out of bounds: new offset=%d, previous offset=%d" % (measured_offset, prev_offset)
            prev_offset = measured_offset

    scope.glitch.enabled = False
    scope.LA.enabled = False


@pytest.mark.parametrize("clock, vco, glitches, oversamp, stepsize, desc", testGlitchOutputDoublesData)
@pytest.mark.skipif(not scope.LA.present, reason='Cannot test glitch without internal logic analyzer. Rebuild FPGA to test.')
def test_glitch_output_doubles(fulltest, reps, clock, vco, glitches, oversamp, stepsize, desc):
    # Similar to test_glitch_output_sweep_offset() but only look at the width of glitch "go".
    # Intended to be a more exhaustive test for double glitches, by sweeping with a finer increment.
    # Since double glitches are an MMCM1/offset problem (width has no effect), we save having to check for different widths.
    # Use a higher VCO frequency for finer grain, and reduce LA oversampling since that doesn't matter as much here.
    if not fulltest:
        pytest.skip("use --fulltest to run")
        return None
    reset_setup()
    scope.clock.clkgen_freq = clock
    scope.clock.adc_mul = 1
    time.sleep(0.1)
    assert scope.clock.pll.pll_locked == True
    assert scope.clock.adc_freq == clock

    setup_glitch(0, 0, oversamp)
    scope.clock.pll.update_fpga_vco(vco)
    scope.glitch.repeat = glitches
    failing_offsets = []
    maxwidth = 0

    for r in range(reps):
        # sweep offset and check that glitch offset increases by expected amount each time:
        for i, offset in enumerate(range(-scope.glitch.phase_shift_steps, scope.glitch.phase_shift_steps - stepsize, stepsize)):
            scope.glitch.offset = offset
            scope.LA.arm()
            scope.glitch.manual_trigger()
            assert scope.LA.fifo_empty() == False, "scope.LA didn't capture on iteration %d, offset=%d" % (i, offset)
            raw = scope.LA.read_capture_data()
            go = scope.LA.extract(raw, 4)

            # check width of glitch "go" signal
            golen = len(np.where(go > 0)[0])
            if golen and (abs(golen/glitches - oversamp) > oversamp/4):
                failing_offsets.append(offset)
                if golen > maxwidth:
                    maxwidth = golen

    assert failing_offsets == [], "Max width seen: %d; failing offsets: %s" % (maxwidth, failing_offsets)
    scope.clock.pll.update_fpga_vco(600e6)
    scope.glitch.enabled = False
    scope.LA.enabled = False



@pytest.mark.parametrize("samples, presamples, testmode, clock, fastreads, adcmul, bits, stream, threshold, seg_size, check, segments, segment_cycles, desc", testTargetData)
@pytest.mark.skipif(not target_attached, reason='No target detected')
def test_target_internal_ramp (fulltest, samples, presamples, testmode, clock, fastreads, adcmul, bits, stream, threshold, seg_size, check, segments, segment_cycles, desc):
    if not fulltest and 'SLOW' in desc:
        pytest.skip("use --fulltest to run")
        return None
    reset_setup()
    scope.clock.clkgen_freq = clock
    scope.clock.adc_mul = adcmul
    time.sleep(0.1)
    assert scope.clock.pll.pll_locked == True
    assert abs(scope.clock.adc_freq - clock*adcmul)/scope.clock.adc_freq < 0.002
    target.baud = 38400 * clock / 1e6 / 7.37

    if testmode == 'internal':
        scope.adc.test_mode = True
        scope.ADS4128.mode = 'normal'
    elif testmode == 'ADC':
        scope.ADS4128.mode = 'test ramp'
        scope.adc.test_mode = False
    else:
        raise ValueError

    scope.io.nrst = 0
    time.sleep(0.1)
    scope.io.nrst = 'high_z'
    time.sleep(0.1)

    target.flush()
    target.write('x\n')
    time.sleep(0.2)
    assert target.read() != ''

    scope.trigger.module = 'basic'
    scope.adc.basic_mode = "rising_edge"
    scope.trigger.triggers = "tio4"
    scope.io.tio1 = "serial_rx"
    scope.io.tio2 = "serial_tx"
    scope.io.hs2 = "clkgen"

    scope.sc._fast_fifo_read_enable = fastreads
    if samples == 'max':
        samples = MAXSAMPLES
    scope.adc.samples = samples
    scope.adc.presamples = presamples
    scope.adc.segments = segments
    scope.adc.segment_cycles = segment_cycles
    scope.adc.stream_mode = stream
    scope.adc.stream_segment_threshold = threshold
    scope.adc.stream_segment_size = seg_size
    scope.adc.segment_cycle_counter_en = True
    scope.adc.bits_per_sample = bits
    scope.adc.clip_errors_disabled = True
    scope.adc.lo_gain_errors_disabled = True
    scope.userio.mode = 'fpga_debug'
    scope.userio.fpga_mode = 0
    if samples > 10000000:
        scope.adc.timeout = 5
    if samples > 20000000:
        scope.adc.timeout = 10
    target.flush()
    ret = cw.capture_trace(scope, target, text, key)
    raw = np.int64(scope.get_last_trace(True))
    if verbose: print('Words read before error: %d ' % int.from_bytes(scope.sc.sendMessage(0x80, 47, maxResp=4), byteorder='little'))
    if 'overflow' in desc:
        assert 'overflow' in scope.adc.errors
        scope.errors.clear()
        time.sleep(2)
    else:
        assert scope.adc.errors == False
    if check: 
        errors, first_error = check_ramp(raw, testmode, bits, samples, segment_cycles)
        assert errors == 0, "%d errors; First error: %d" % (errors, first_error)
    scope.sc._fast_fifo_read_enable = True # return to default


@pytest.mark.parametrize("offset, presamples, samples, stream, clock, adcmul, seg_count, segs, segcycs, desc", testSegmentData)
@pytest.mark.skipif(not target_attached, reason='No target detected')
def test_segments (fulltest, offset, presamples, samples, stream, clock, adcmul, seg_count, segs, segcycs, desc):
    # This requires a specific target firmware to work properly:
    # simpleserial-aes where the number of triggers can be set via 'n' commmand.
    # The segcycs value for seg_count=True requires a very specific firmware, otherwise the test is likely to fail.
    # If the firmware changes, you'll need to run this capture in a notebook with segmenting disabled and manually
    # measure the distance between each AES iteration (which should be fairly easy to do visually, and which shouldn't
    # change much from what's here), then update the segcycs input that's provided here.
    funcparams = str(locals())
    if not fulltest and 'SLOW' in desc:
        pytest.skip("use --fulltest to run")
        return None
    reset_setup()
    errors = 0
    scope.clock.clkgen_freq =clock
    scope.clock.adc_mul = adcmul
    time.sleep(0.1)
    assert scope.clock.pll.pll_locked == True
    #assert scope.clock.adc_freq == clock * adcmul
    #target.baud = 38400 * clock / 1e6 / 7.37
    target.baud = 38400

    scope.adc.test_mode = False
    scope.ADS4128.mode = 'normal'

    scope.io.nrst = 0
    time.sleep(0.1)
    scope.io.nrst = 'high_z'
    time.sleep(0.1)

    target.flush()
    target.write('x\n')
    time.sleep(0.2)
    assert target.read() != ''

    scope.trigger.module = 'basic'
    scope.adc.basic_mode = "rising_edge"
    scope.trigger.triggers = "tio4"
    scope.io.tio1 = "serial_rx"
    scope.io.tio2 = "serial_tx"
    scope.io.hs2 = "clkgen"

    scope.adc.samples = samples
    scope.adc.presamples = presamples
    if segs == 'max':
        scope.adc.timeout = 10
        segs = MAXSEGMENTSAMPLES // samples
    scope.adc.segments = segs
    scope.adc.segment_cycles = segcycs
    scope.adc.segment_cycle_counter_en = seg_count
    scope.adc.offset = offset
    scope.adc.stream_mode = stream
    scope.adc.bits_per_sample = 12
    scope.adc.clip_errors_disabled = False
    scope.adc.lo_gain_errors_disabled = True

    scope.gain.db = 10

    target.set_key(bytearray(16))
    target.simpleserial_write('n', list(int.to_bytes(segs, length=2, byteorder='big')))
    scope.arm()
    target.simpleserial_write('f', bytearray(16))
    ret = scope.capture()
    if ret:
        if verbose: print("Timeout.")
        errors += 1
    time.sleep(0.1)
    if not target.is_done():
        if verbose: print("Target did not finish.")
        errors += 1
    wave = scope.get_last_trace()
    r = target.simpleserial_read('r', target.output_len)

    rounds = []
    rounds_off_by_one = []
    for i in range(segs):
        rounds.append(wave[i*samples:(i+1)*samples-1])
        rounds_off_by_one.append(wave[i*samples+1:(i+1)*samples])

    # check for errors two ways: point-by-point difference, and sum of SAD
    for i in range(2, segs):
        if max(abs(rounds[1] - rounds[i])) > max(abs(wave))/1.2:
            #print('Max violation: %f, %f' % (max(abs(rounds[0] - rounds[i])), max(abs(wave))/1.5))
            errors += 1

    # Strategy: SAD between two rounds should be a "small" number. Instead of
    # defining "small", we take the ratio of SAD and SAD with an artificially
    # shifted trace. If this is not a big number, something is wrong.
    ratios = []
    for i in range(1, segs):
        ratio = np.sum(abs(rounds[i] - rounds[0])) / np.sum(abs(rounds_off_by_one[i] - rounds[0]))
        if ratio < 1:
            ratio = 1/ratio
        ratios.append(ratio)
        if ratio < 3:
            errors += 1
            bad_ratio = ratio

    assert errors == 0, "Ratios = %s; errors: %s, params = %s" % (ratios, scope.adc.errors, funcparams)
    scope.adc.clip_errors_disabled = True


@pytest.mark.parametrize("raw_capture, interface, trigger_source, desc", testTraceData)
@pytest.mark.skipif(not trace_fw, reason='No target detected or incorrect FW.')
def test_trace (swo_trace, raw_capture, interface, trigger_source, desc):
    # This requires a specific target firmware to work properly:
    # simpleserial-aes where the number of triggers can be set via 's' commmand.
    if not swo_trace:
        pytest.skip("use --swo_trace to run")
        return None
    reset_setup()
    scope.default_setup(verbose=False)
    setup_trace(interface)
    assert trace.uart_state == 'ERX_IDLE', 'UART is still stuck!'
    scope.adc.clip_errors_disabled = True
    scope.adc.lo_gain_errors_disabled = True
    scope.adc.segment_cycle_counter_en = False
    scope.adc.segments = 1
    scope.adc.samples = 300
    trace.capture.max_triggers = 1
    if trigger_source == 'firmware trigger':
        scope.trigger.module = 'basic'
        scope.trigger.triggers = 'tio4'
        scope.trace.capture.mode = 'while_trig'
    else:
        scope.trigger.module = 'trace'
        scope.trace.capture.mode = 'count_cycles'
        scope.trace.capture.count = 30000
    trace.capture.trigger_source = trigger_source
    if raw_capture:
        trace.capture.raw = True
        trace.capture.rules_enabled = []
    else:
        trace.capture.raw = False
        trace.set_pattern_match(0, [3, 8, 32, 0, 0, 0, 0, 0], [255, 255, 255, 0, 0, 0, 0, 0])
    trace.arm_trace()
    powertrace = cw.capture_trace(scope, target, text, key)
    raw = trace.read_capture_data()
    if raw_capture:
        if interface == 'parallel':
            frames = trace.get_raw_trace_packets(raw, removesyncs=True, verbose=False)
            assert False # TODO!
        else:
            frames = trace.get_raw_trace_packets(raw, removesyncs=False, verbose=False)
            assert frames[0][1][:3]  == [3,8,32], "Got unexpected raw data: %s" % frames[0][1][:3]
    else:
        times = trace.get_rule_match_times(raw, rawtimes=False, verbose=False)
        assert len(times) == 21, "Expected 21 events, got %d" % len(times)
        if trigger_source == 0:
            check_times = times[1:]
            lasttime = times[0][0]
        else:
            check_times = times
            lasttime = 0
        for t in check_times:
            delta = t[0] - lasttime
            assert 200 < delta < 600, "Time delta out of range: %d" % delta
            lasttime= t[0]
    trace.enabled = False


@pytest.mark.parametrize("interface, triggers, desc", testTraceSegmentData)
@pytest.mark.skipif(not trace_fw, reason='No target detected or incorrect FW.')
def test_segment_trace (swo_trace, interface, triggers, desc):
    if not swo_trace:
        pytest.skip("use --swo_trace to run")
        return None
    reset_setup()
    errors = 0
    scope.default_setup(verbose=False)
    setup_trace(interface)
    scope.adc.clip_errors_disabled = True
    scope.adc.lo_gain_errors_disabled = True
    scope.adc.segment_cycle_counter_en = False
    scope.trigger.module = 'trace'
    scope.trace.capture.mode = 'off'
    trace.capture.trigger_source = 0
    trace.capture.raw = False
    trace.capture.max_triggers = triggers
    trace.set_pattern_match(0, [3, 8, 32, 0, 0, 0, 0, 0], [255, 255, 255, 0, 0, 0, 0, 0])
    scope.adc.presamples = 0
    scope.adc.samples = 30
    scope.adc.segments = triggers
    match_count = trace.capture.matched_pattern_counts[0]
    trace.arm_trace()
    powertrace = cw.capture_trace(scope, target, text, key)
    assert len(powertrace.wave) == scope.adc.samples * triggers
    assert trace.capture.triggers_generated == triggers
    assert trace.capture.matched_pattern_data[:6] == '030820'
    trace.enabled = False

@pytest.mark.parametrize("clock, adc_mul, bits, emode, threshold, interval_threshold, offset, reps, desc", testSADTriggerData)
@pytest.mark.skipif(not target_attached, reason='No target detected')
def test_sad_trigger (fulltest, clock, adc_mul, bits, emode, threshold, interval_threshold, offset, reps, desc):
    if not fulltest and 'SLOW' in desc:
        pytest.skip("use --fulltest to run")
        return None
    if not fulltest:
        reps = 3 # go faster
    reset_setup()
    scope.clock.clkgen_freq = clock
    if adc_mul == 'max':
        adc_mul = int(MAXCLOCK/clock)
    elif adc_mul == 'over':
        adc_mul = int(OVERCLOCK2/clock)
    scope.clock.adc_mul = adc_mul
    time.sleep(0.1)
    assert scope.clock.pll.pll_locked == True
    assert abs(scope.clock.adc_freq - clock*adc_mul)/scope.clock.adc_freq < 0.002
    target.baud = 38400 * clock / 1e6 / 7.37
    reset_target()

    scope.adc.stream_mode = False
    scope.errors.clear()
    scope.trace.enabled = False
    scope.trace.target = None

    scope.SAD.always_armed = False
    scope.SAD.emode = emode
    scope.adc.lo_gain_errors_disabled = True
    scope.adc.clip_errors_disabled = False
    scope.adc.segment_cycle_counter_en = False
    scope.adc.segments = 1
    scope.adc.samples = scope.SAD.sad_reference_length * 2
    scope.adc.presamples = 0
    scope.adc.bits_per_sample = bits
    scope.adc.offset = offset
    scope.SAD.multiple_triggers = False

    scope.trigger.module = 'basic'
    # scope.gain.db = 23.7
    scope.gain.db = 12
    reftrace = cw.capture_trace(scope, target, bytearray(16), bytearray(16), as_int=True)
    assert scope.adc.errors == False, (scope.adc.errors, scope.gain)

    scope.SAD.reference = reftrace.wave
    if scope._is_husky_plus:
        pass # TODO: adjust as needed? e.g. threshold = int(threshold*1.5)
    scope.SAD.threshold = threshold
    scope.SAD.interval_threshold = interval_threshold
    scope.trigger.module = 'SAD'
    scope.adc.offset = 0

    # set presamples so that the waveforms line up;
    # + sad_reference_length because trigger happens at the end of the SAD pattern;
    # + latency for the latency of the SAD triggering logic.
    scope.adc.presamples = scope.SAD.sad_reference_length + scope.SAD.latency
    for rep in range(reps):
        sadtrace = cw.capture_trace(scope, target, bytearray(16), bytearray(16), as_int=True)
        assert sadtrace is not None, 'SAD-triggered capture failed on rep {}'.format(rep)
        assert scope.adc.errors == False
        sad = 0
        samples = 0
        for r,s,e in zip(reftrace.wave.astype(int), sadtrace.wave.astype(int), scope.SAD.enabled_samples):
            samples += 1
            if bits == 12:
                s = s >> 4
                r = r >> 4
            if e:
                if abs(r-s) > interval_threshold:
                    sad += 1
        assert sad <= threshold, 'SAD=%d, threshold=%d (iteration: %d)' %(sad, threshold, rep)


@pytest.mark.parametrize("clock, adc_mul, bits, emode, threshold, interval_threshold, plus_thresh, segments, offset, reps, desc", testMultipleSADTriggerData)
@pytest.mark.skipif(not target_attached, reason='No target detected')
def test_multiple_sad_trigger (fulltest, clock, adc_mul, bits, emode, threshold, interval_threshold, plus_thresh, segments, offset, reps, desc):
    if not fulltest and 'SLOW' in desc:
        pytest.skip("use --fulltest to run")
        return None
    if not fulltest:
        reps = 3 # go faster
    reset_setup()
    scope.clock.clkgen_freq = clock
    if adc_mul == 'max':
        adc_mul = int(MAXCLOCK/clock)
    elif adc_mul == 'over':
        adc_mul = int(OVERCLOCK2/clock)
    scope.clock.adc_mul = adc_mul
    time.sleep(0.1)
    assert scope.clock.pll.pll_locked == True
    assert abs(scope.clock.adc_freq - clock*adc_mul)/scope.clock.adc_freq < 0.002
    target.baud = 38400 * clock / 1e6 / 7.37
    reset_target()

    scope.errors.clear()
    scope.trace.enabled = False
    scope.trace.target = None

    scope.SAD.always_armed = False
    scope.SAD.emode = emode
    scope.SAD.multiple_triggers = True
    scope.adc.lo_gain_errors_disabled = True
    scope.adc.clip_errors_disabled = False
    scope.adc.segment_cycle_counter_en = False
    scope.adc.segments = 1
    scope.adc.samples = scope.SAD.sad_reference_length * 2
    scope.adc.presamples = 0
    scope.adc.bits_per_sample = bits
    scope.adc.offset = offset*adc_mul

    scope.trigger.module = 'basic'
    # scope.gain.db = 23.7
    scope.gain.db = 12
    reftrace = cw.capture_trace(scope, target, bytearray(16), bytearray(16), as_int=True)
    assert scope.adc.errors == False, (scope.adc.errors, scope.gain)

    scope.SAD.reference = reftrace.wave
    if scope._is_husky_plus:
        threshold = plus_thresh

    scope.SAD.threshold = threshold
    scope.SAD.interval_threshold = interval_threshold
    scope.trigger.module = 'SAD'
    scope.adc.offset = 0

    # set presamples so that the waveforms line up;
    # + sad_reference_length because trigger happens at the end of the SAD pattern;
    # + latency for the latency of the SAD triggering logic.
    scope.adc.presamples = scope.SAD.sad_reference_length + scope.SAD.latency
    scope.adc.segments = segments
    scope.adc.samples -= scope.adc.samples %3
    for r in range(reps):
        sadtrace = cw.capture_trace(scope, target, bytearray(16), bytearray(16), as_int=True)
        assert sadtrace is not None, 'SAD-triggered capture failed on rep {}'.format(r)
        assert scope.SAD.num_triggers_seen == scope.adc.segments
        assert scope.adc.errors == False
        for s in range(scope.adc.segments):
            sad = 0
            samples = 0
            for ref,strace,e in zip(reftrace.wave.astype(int), sadtrace.wave.astype(int), scope.SAD.enabled_samples):
                samples += 1
                if bits == 12:
                    strace = strace >> 4
                    ref = ref >> 4
                if e:
                    if abs(ref-strace) > interval_threshold:
                        sad += 1
            assert sad <= threshold, 'SAD=%d, threshold=%d (iteration: %d)' %(sad, threshold, rep)




@pytest.mark.parametrize("clock, pin, pattern, mask, bytes_compared, reps, desc", testUARTTriggerData)
@pytest.mark.skipif(not target_attached, reason='No target detected')
def test_uart_trigger (fulltest, clock, pin, pattern, mask, bytes_compared, reps, desc):
    if not fulltest:
        reps = 2 # reduce number of reps to speed up
    reset_setup()
    scope.default_setup(verbose=False)
    scope.clock.clkgen_freq = clock
    scope.clock.adc_mul = 1
    time.sleep(0.1)
    assert scope.clock.pll.pll_locked == True
    assert abs(scope.clock.adc_freq - clock)/scope.clock.adc_freq < 0.002
    reset_target()
    time.sleep(0.1)
    target.baud = 38400 * clock / 1e6 / 7.37

    scope.gain.db = 10
    scope.adc.clip_errors_disabled = False
    scope.adc.lo_gain_errors_disabled = True
    scope.adc.segment_cycle_counter_en = False
    scope.adc.segments = 1
    scope.adc.samples = 128
    scope.adc.presamples = 0

    scope.trigger.module = 'UART'
    scope.trigger.triggers = pin
    scope.UARTTrigger._uart_reset()
    assert scope.UARTTrigger.uart_state == 'ERX_IDLE', 'UART is still stuck!'
    scope.UARTTrigger.enabled = True
    scope.UARTTrigger.baud = target.baud
    scope.UARTTrigger.set_pattern_match(0, pattern, mask)
    scope.UARTTrigger.trigger_source = 0

    for i in range(reps):
        start_count = scope.UARTTrigger.matched_pattern_counts[0]
        powertrace = cw.capture_trace(scope, target, bytearray(16), bytearray(16))
        assert powertrace is not None, 'UART-triggered capture failed'
        if pin == 'tio1':
            ss_comm = target.simpleserial_last_read
        elif pin == 'tio2':
            ss_comm = target.simpleserial_last_sent
        else:
            raise ValueError('Not supported: please trigger from tio1 or tio2')
        # we don't check the power trace itself (e.g. measure SAD against a tio4-triggered capture with the correct offset), but we check
        # several other things which indirectly tell us that the UART-triggered capture worked:
        assert pattern[:bytes_compared] in ss_comm, "Target last read (%s) doesn't contain pattern (%s)" % (ss_comm, pattern)
        pattern_start = scope.UARTTrigger.pattern_size - len(pattern)
        #pattern_stop = max(pattern_start + bytes_compared, 8)
        pattern_stop = min(pattern_start + bytes_compared, 8)
        assert scope.UARTTrigger.matched_pattern_data()[pattern_start:pattern_stop] == pattern[:bytes_compared], "matched_pattern_data (%s) doesn't match pattern (%s)" % (scope.UARTTrigger.matched_pattern_data(), pattern)
        assert scope.UARTTrigger.matched_pattern_counts[0] == (start_count + 1) % 256, "Match count didn't increase by 1"


@pytest.mark.parametrize("gain, threshold, bits, reps, desc", testADCTriggerData)
@pytest.mark.skipif(not target_attached, reason='No target detected')
def test_adc_trigger (fulltest, gain, threshold, bits, reps, desc):
    if not fulltest and 'SLOW' in desc:
        pytest.skip("use --fulltest to run")
        return None
    reset_setup()
    scope.default_setup(verbose=False)
    time.sleep(0.1)
    assert scope.clock.pll.pll_locked == True
    reset_target()
    time.sleep(0.1)
    target.baud = 38400
    scope.gain.db = gain
    scope.adc.clip_errors_disabled = False
    scope.adc.lo_gain_errors_disabled = True
    scope.adc.segment_cycle_counter_en = False
    scope.adc.segments = 1
    scope.adc.samples = 500
    scope.adc.presamples = 0
    scope.adc.bits_per_sample = bits
    for i in range(reps):
        scope.trigger.module = 'basic'
        scope.trigger.triggers = 'tio4'
        reftrace = cw.capture_trace(scope, target, bytearray(16), bytearray(16))
        #print("Gain:%d, max:%f, min:%f" % (gain, max(reftrace.wave), min(reftrace.wave)))
        # 1. trigger on positive swing:
        scope.trigger.module = 'ADC'
        scope.trigger.level = threshold * max(reftrace.wave)
        #print(scope.trigger.level)
        powertrace = cw.capture_trace(scope, target, bytearray(16), bytearray(16))
        assert powertrace is not None, 'ADC-triggered capture (max) failed'
        # 1. trigger on positive swing:
        scope.trigger.level = threshold * min(reftrace.wave)
        #print(scope.trigger.level)
        powertrace = cw.capture_trace(scope, target, bytearray(16), bytearray(16))
        assert powertrace is not None, 'ADC-triggered capture (min) failed'


@pytest.mark.parametrize("pin, edges, oversamp, check, reps, desc", testEdgeTriggerData)
@pytest.mark.skipif(not target_attached, reason='No target detected')
def test_edge_trigger (fulltest, pin, edges, oversamp, check, reps, desc):
    if not fulltest and 'SLOW' in desc:
        pytest.skip("use --fulltest to run")
        return None
    reset_setup()
    scope.default_setup(verbose=False)
    time.sleep(0.1)
    assert scope.clock.pll.pll_locked == True
    reset_target()
    time.sleep(0.1)
    target.baud = 38400
    scope.adc.clip_errors_disabled = True
    scope.adc.lo_gain_errors_disabled = True
    scope.trigger.module = 'edge_counter'
    scope.trigger.triggers = pin
    scope.trigger.edges = edges

    for i in range(reps):
        if check:
            # Use scope.LA to check that the trigger occurs when it should.
            # We can only do this when # edges is small (when it's too big,
            # scope.LA's storage isn't deep enough to capture everything)
            scope.LA.enabled = True
            scope.LA.clk_source = 'pll'
            scope.LA.oversampling_factor = oversamp
            scope.LA.downsample = 1
            scope.LA.capture_group = 'CW 20-pin'
            scope.LA.trigger_source = 'falling_' + pin
            scope.LA.capture_depth = 16000
            scope.io.glitch_trig_mcx = 'trigger'
            scope.LA.arm()
            trace = cw.capture_trace(scope, target, bytearray(16), bytearray(16))
            #print(scope)
            assert not scope.LA.fifo_empty()
            raw = scope.LA.read_capture_data()
            tio1 = scope.LA.extract(raw, 0)
            tio2 = scope.LA.extract(raw, 1)
            trig = scope.LA.extract(raw, 7)
            if pin == 'tio1':
                input_edges = find_edges(tio1)
            elif pin == 'tio2':
                input_edges = find_edges(tio2)
            else:
                raise ValueError('unsupported pin')
            trig_edges = find_edges(trig)
            assert len(input_edges)+1 >= edges, "Couldn't observe enough edges!"
            assert abs(trig_edges[0] - oversamp - input_edges[edges-2]) < oversamp, "Rep %d: Trigger not where expected! input_edges=%s, trig_edges=%s" % (i, input_edges, trig_edges)

        else:
            # otherwise, we just check for a successful capture
            trace = cw.capture_trace(scope, target, bytearray(16), bytearray(16))
            assert trace is not None, 'Capture failed. Observed %d edges' % scope.trigger.edges_seen

def armed():
    return scope.sc.getStatus() & 0x1

@pytest.mark.parametrize("pins, max_edges, reps, desc", testUserioEdgeTriggerData)
def test_userio_edge_triggers(fulltest, pins, max_edges, reps, desc):
    # This tests triggering from USERIO pins and also further tests edge triggering.
    # Note that there would be nothing to gain from also testing with scope.trigger.mode = 'normal'
    # since the logic controlling the input to the trigger module doesn't care about the mode.
    if not fulltest:
        pytest.skip("use --fulltest to run")
        return None
    reset_setup()
    scope.default_setup(verbose=False)
    time.sleep(0.1)
    scope.trigger.module = 'edge_counter'
    scope.userio.mode = 'normal'
    scope.userio.direction = 0
    # only drive the pins that we'll be using:
    for pin in pins:
        scope.userio.direction += 2**pin
    for rep in range(reps):
        for userio_pin in (pins):
            scope.trigger.triggers = 'userio_d' + str(userio_pin)
            edges = random.randrange(1, max_edges+1)
            scope.trigger.edges = edges
            scope.userio.drive_data = random.randrange(0, 0x100)
            edges_applied = 0
            scope.sc.arm(False)
            assert not armed()
            scope.arm()
            while (edges_applied < edges):
                new_value = random.randrange(0, 0x100)
                if (new_value & 2**userio_pin) != (scope.userio.status & 2**userio_pin):
                    edges_applied += 1
                scope.userio.drive_data = new_value
                if edges_applied < edges:
                    assert armed(), "Pin %d, rep %d: scope disarmed after only %d edges! This should not have happened until %d edges." % (userio_pin, rep, edges_applied, edges)
            assert not armed(), "Pin %d, rep %d: scope is still armed after all edges have been applied." % (userio_pin, rep)


@pytest.mark.skipif(not target_attached, reason='No target detected')
def test_glitch_modes (fulltest, reps):
    if not fulltest:
        pytest.skip("use --fulltest to run")
        return None
    scope.reset_fpga()
    reset_setup()
    scope.default_setup(verbose=False)
    time.sleep(0.1)
    assert scope.clock.pll.pll_locked == True
    reset_target()
    time.sleep(0.1)
    target.baud = 38400
    scope.adc.clip_errors_disabled = True
    scope.adc.lo_gain_errors_disabled = True
    scope.glitch.enabled = True
    scope.glitch.clk_src = 'pll'
    scope.glitch.state = None
    scope.glitch.output = 'clock_xor'
    scope.glitch.repeat = 1
    scope.LA.enabled = True
    scope.LA.oversampling_factor = 4
    scope.LA.downsample = 1
    scope.LA.capture_group = 'glitch'
    scope.LA.trigger_source = "glitch"
    for i in range(reps):
        capture_depth = 1000000
        while capture_depth > scope.LA.max_capture_depth:
            randomize_glitches()
            capture_depth = scope.glitch.num_glitches * scope.LA.oversampling_factor * max(scope.glitch.ext_offset) * 2
        scope.LA.capture_depth = capture_depth
        scope.glitch.trigger_src = 'ext_single'
        glitch_single(trigger=True, expected=True)
        glitch_single(trigger=False, expected=False)

        scope.glitch.trigger_src = 'ext_continuous'
        glitch_single(trigger=False, expected=True)
        glitch_single(trigger=True, expected=True)
        glitch_single(trigger=False, expected=True)

        scope.glitch.trigger_src = 'ext_single'
        glitch_single(trigger=True, expected=True)

        glitch_manual()

        scope.glitch.trigger_src = 'ext_single'
        glitch_single(trigger=True, expected=True)

        glitch_continuous()


def randomize_glitches():
    scope.glitch.num_glitches = random.randrange(2, 32)
    offsets = []
    repeats = []
    repeat = 0
    for i in range(scope.glitch.num_glitches):
        offset = random.randrange(repeat, 100)
        repeat = random.randrange(1, 90)
        offsets.append(offset)
        repeats.append(repeat)
        scope.glitch.ext_offset = offsets
        scope.glitch.repeat = repeats
        scope.glitch.output = 'enable_only'

def glitch_single(trigger=True, expected=True):
    assert scope.glitch.state == 'idle'
    scope.LA.trigger_source = "glitch"
    scope.LA.arm()
    if trigger:
        trace = cw.capture_trace(scope, target, bytearray(16), bytearray(16))
    else:
        target.simpleserial_write('p', bytearray(16))
    time.sleep(0.1)
    if expected:
        assert not scope.LA.fifo_empty()
        raw = scope.LA.read_capture_data()
        glitchenable = scope.LA.extract(raw, 6)
        slack = scope.glitch.num_glitches * scope.LA.oversampling_factor * 2
        expected = scope.LA.oversampling_factor * (sum(scope.glitch.repeat) + scope.glitch.num_glitches)
        actual = len(np.where(glitchenable != 0)[0])
        assert (expected-slack) < actual < (expected+slack), "actual=%d, expected=%d, slack=%d" % (actual, expected, slack)
    else:
        assert scope.LA.fifo_empty()
        scope.LA.trigger_now()
        raw = scope.LA.read_capture_data()
        glitchenable = scope.LA.extract(raw, 6)
        assert len(np.where(glitchenable != 0)[0]) == 0

def glitch_manual():
    assert scope.glitch.state == 'idle'
    scope.glitch.trigger_src = 'manual'
    scope.LA.trigger_source = "glitch"
    scope.LA.arm()
    scope.glitch.manual_trigger()
    time.sleep(0.1)
    assert not scope.LA.fifo_empty()
    raw = scope.LA.read_capture_data()
    glitchenable = scope.LA.extract(raw, 6)
    slack = scope.LA.oversampling_factor * 2
    expected = scope.LA.oversampling_factor * scope.glitch.repeat[0]
    actual = len(np.where(glitchenable != 0)[0])
    assert (expected-slack) < actual < (expected+slack), "actual=%d, expected=%d, slack=%d" % (actual, expected, slack)

def glitch_continuous():
    # let's be sure we don't fry a live target!
    # to be extra safe, don't run any assertions until continuous mode is turned off
    scope.io.glitch_lp = False
    scope.io.glitch_hp = False
    assert scope.glitch.state == 'idle'
    errors = 0
    scope.LA.trigger_source = "capture" # not sure why this is needed...
    scope.glitch.trigger_src = 'continuous'
    scope.LA.arm()
    scope.LA.trigger_now()
    time.sleep(0.1)
    if scope.LA.fifo_empty():
        errors += 1
    raw = scope.LA.read_capture_data()
    glitchenable = scope.LA.extract(raw, 6)
    if len(np.where(glitchenable != 1)[0]):
        errors += 1

    scope.glitch.trigger_src = 'manual'
    scope.LA.arm()
    scope.LA.trigger_now()
    time.sleep(0.1)
    if scope.LA.fifo_empty():
        errors += 1
    raw = scope.LA.read_capture_data()
    glitchenable = scope.LA.extract(raw, 6)
    if len(np.where(glitchenable != 0)[0]):
        errors += 1
        print("WARNING: crowbar still active, make sure target is ok")
    assert errors == 0

@pytest.mark.parametrize("module, pattern, reps, desc", testGlitchTriggerData)
#@pytest.mark.skipif(not target_attached, reason='No target detected')
def test_glitch_trigger(fulltest, module, pattern, reps, desc):
    if not fulltest:
        pytest.skip("use --fulltest to run")
        return None
    scope.reset_fpga()
    reset_setup()
    scope.default_setup(verbose=False)
    time.sleep(0.1)
    assert scope.clock.pll.pll_locked == True
    scope.glitch.enabled = True
    scope.glitch.clk_src = 'pll'
    scope.glitch.output = "enable_only"
    scope.glitch.trigger_src = 'ext_single'
    scope.glitch.repeat = 10
    scope.glitch.ext_offset = 0

    scope.io.glitch_lp = False
    scope.io.glitch_hp = False
    scope.io.hs2 = 'glitch'

    scope.LA.enabled = True
    scope.LA.oversampling_factor = 20
    scope.LA.downsample = 1
    scope.LA.capture_group = 'glitch debug'
    scope.LA.trigger_source = "trigger_glitch"
    scope.LA.capture_depth = 500

    scope.trigger.module = module
    scope.trigger.triggers = 'nrst'
    scope.trigger.edges = 4
    scope.adc.basic_mode = 'rising_edge'
    scope.adc.clip_errors_disabled = True
    scope.adc.lo_gain_errors_disabled = True

    scope.io.nrst = False
    slack = scope.LA.oversampling_factor
    expected_edges = [104, 304]

    for i in range(reps):
        scope.LA.arm()
        scope.arm()
        for j in pattern:
            scope.io.nrst = j
        scope.capture()

        assert not scope.LA.fifo_empty(), "LA capture failed"
        raw = scope.LA.read_capture_data()
        hs2 = scope.LA.extract(raw, 8)
        edges = find_edges(hs2)
        assert len(edges) == 2, 'Expected 2 glitch edges, got %d' % len(edges)
        assert not (1 in hs2[:edges[0]+1]), 'unexpected early glitch edge'
        for i in range(2):
            assert abs(edges[i] - expected_edges[i]) < slack, 'edge #%d expected near %d, found at %d' % (i+1, expected_edges[i], edges[i])


@pytest.mark.parametrize("freq, adc_mul, xtal, oversample, tolerance, reps, desc", testPLLData)
def test_pll(fulltest, freq, adc_mul, xtal, oversample, tolerance, reps, desc):
    # This test is meant to check that the relative phase between the target clock and the
    # ADC sampling clock is deterministic, i.e. for the same clock settings, the relative
    # phase will always come up the same. This test was added when it was discovered that
    # when the CDCI6214 reference divider is set to 0.5, the phase is *not* deterministic!
    # There are a bunch of asserts that can lead to the test failing (nostly around LA capture)
    # but all we're really concered about here is that for a given set of test parameters,
    # the relative phase between the ADC and target clocks is constant.
    if not fulltest and 'SLOW' in desc:
        pytest.skip("use --fulltest to run")
        return None
    if not fulltest:
        reps = 10 # reduce number of reps to speed up
    if not xtal and test_platform != 'cw305':
        pytest.skip("requires cw305 test platform")
        return None
    scope.reset_fpga()
    reset_setup()
    scope.default_setup(verbose=False)
    if xtal:
        scope.io.hs2 = 'clkgen'
    else:
        scope.io.hs2 = 'disabled'
    # initial clock setup so that LA can lock:
    if xtal:
        scope.clock.clkgen_src = 'system'
        scope.clock.adc_mul = 1
        scope.clock.clkgen_freq = freq
        scope.clock.adc_mul = adc_mul
    else:
        target.pll.pll_enable_set(True)
        target.pll.pll_outenable_set(False, 0)
        target.pll.pll_outenable_set(True, 1)
        target.pll.pll_outenable_set(False, 2)
        target.pll.pll_outfreq_set(freq, 1)
        scope.clock.adc_mul = 1
        scope.clock.clkgen_freq = freq
        scope.clock.adc_mul = adc_mul
        scope.clock.clkgen_src = 'extclk'
    # LA setup:
    scope.LA.enabled = True
    if xtal:
        scope.LA.clk_source = 'pll'
    else:
        scope.LA.clk_source = 'target'
    scope.LA.oversampling_factor = oversample
    scope.LA.capture_group = 'CW 20-pin'
    scope.LA.capture_depth = 100
    assert scope.LA.locked
    # measure phase; due to propagation delays it tends to depend with the test parameters,
    # so we measure it once and take that as the golden measurement against which we'll test:
    scope.clock.reset_adc()
    assert scope.clock.pll.pll_locked
    if xtal:
        refclk = 'hs2'
    else:
        refclk = 'target'
    exp_phase = get_adc_clock_phase(refclk)
    half_period = oversample//adc_mul//2
    if exp_phase > half_period:
        exp_phase -= half_period*2
    for i in range(reps):
        for op in ['recal', 'reset']:
            if op == 'recal':
                scope.clock.recal_pll()
            else:
                scope.clock.reset_adc()
            assert scope.clock.pll.pll_locked, 'failed on rep %d' % i
            assert scope.LA.locked, 'failed on rep %d' % i
            delta = get_adc_clock_phase(refclk)
            half_period = oversample//adc_mul//2
            if delta > half_period:
                delta -= 2*half_period
            if abs(delta - exp_phase) >= oversample//adc_mul//2 + tolerance:
                # this is the real error that we're testing for:
                assert False, 'Uh-oh, looks like a 180 degree phase shift! exp_phase=%d, delta=%d, op=%s, iteration=%d' % (exp_phase, delta, op, i)
            assert abs(delta - exp_phase) <= tolerance, 'Got unexpected delta %d with %s on iteration %d' % (delta, op, i)


def get_adc_clock_phase(refclk='target'):
    done = False
    count = 0
    while not done and count < 30:
        scope.LA.arm()
        scope.LA.trigger_now()
        raw = scope.LA.read_capture_data()
        adcclock = scope.LA.extract(raw, 8)
        if refclk == 'target':
            refclock = scope.LA.extract(raw, 4)
        elif refclk == 'hs2':
            refclock = scope.LA.extract(raw, 5)
        ref_edge = find0to1trans(refclock)[0]
        assert ref_edge < scope.LA.capture_depth - 30, 'got late ref_edge: %d' % ref_edge
        try:
            adc_ref_delta = find0to1trans(adcclock[ref_edge:])[0]
            done = True
        except:
            # not sure why but sometimes the ADC clock comes back all zeros; could be an issue with the PLL or with the LA?
            # what's very strange is that this doesn't happen often, but when it does, adcclock is always all zeros, and 
            # the capture is re-attempted exactly 19 times before it's successful!
            if all(c == 0 for c in adcclock):
                adcclock = 'all zeros'
            print('could not find delta; ref_edge=%3d, lock status=%s; adcclock=%s; trying again' % (ref_edge, scope.clock.pll.pll_locked, adcclock))
            assert scope.LA.locked
            assert scope.clock.pll.pll_locked
            time.sleep(0.5)
            count += 1
    return adc_ref_delta


def test_xadc():
    assert scope.XADC.status == 'good'
    if target_attached:
        # if target isn't attached, last tests run are glitch so will be hotter
        assert scope.XADC.temp < 60.0
    assert scope.XADC.max_temp < 65.0   # things can get hotter with glitching
    print('\n')
    failed = False
    for rail, nominal in zip(['vccint', 'vccaux', 'vccbram'],  [1.0, 1.8, 1.0]):
        for worst,limit in zip(['min', 'max'], ['lower', 'upper']):
            vseen = scope.XADC.get_vcc(rail, worst)
            vlimit = scope.XADC._get_vcc_limit(rail, limit)
            if worst == 'min':
                vmargin = vseen - vlimit
            else:
                vmargin = vlimit - vseen
            if vmargin > 0:
                status = '✅ pass'
            else:
                status = '❌ FAIL!'
                failed = True
            print('%7s: nominal: %1.2f, %s seen: %1.2f, limit: %1.2f, margin: %1.2f   %s' % (rail, nominal, worst, vseen, vlimit, vmargin, status))
    assert not failed

def test_finish():
    # just restore some defaults:
    scope.default_setup(verbose=False)


<|MERGE_RESOLUTION|>--- conflicted
+++ resolved
@@ -536,11 +536,7 @@
     if scope._is_husky_plus:
         assert scope.fpga_buildtime == '3/26/2024, 15:55'
     else:
-<<<<<<< HEAD
-        assert scope.fpga_buildtime == '4/11/2024, 09:41'
-=======
         assert scope.fpga_buildtime == '8/23/2024, 15:50'
->>>>>>> 800ac856
 
 def test_fw_version():
     assert scope.fw_version['major'] == 1
