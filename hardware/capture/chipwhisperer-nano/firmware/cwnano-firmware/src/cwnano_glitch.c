 /*
 * Copyright (c) 2018-2019 NewAE Technology Inc.
 * All rights reserved.
 *
 * If you would like to integrate ChipWhisperer-Nano in your development board,
 * you can receive alternate licensed versions of this project, contact NewAE.
 *
 * ChipWhisperer is a trademark of NewAE Technology Inc., registered in the United
 * States of America, European Union, Peoples Republic of China, and other locations.
 *
 * This project is distributed under the BSD 3-Clause Clear License: 
 *
 * Redistribution and use in source and binary forms, with or without modification,
 * are permitted provided that the following conditions are met:
 *
 * * Redistributions of source code must retain the above copyright notice, this list
 *   of conditions and the following disclaimer.
 *
 * * Redistributions in binary form must reproduce the above copyright notice, this
 *   list of conditions and the following disclaimer in the documentation and/or other
 *   materials provided with the distribution.
 *
 * * Neither the name of the author nor the names of its contributors may be
 *   used to endorse or promote products derived from this software without specific
 *   prior written permission.
 *
 * NO EXPRESS OR IMPLIED LICENSES TO ANY PARTY'S PATENT RIGHTS ARE GRANTED BY THIS LICENSE.
 * THIS SOFTWARE IS PROVIDED BY THE COPYRIGHT HOLDERS AND CONTRIBUTORS "AS IS" AND ANY
 * EXPRESS OR IMPLIED WARRANTIES, INCLUDING, BUT NOT LIMITED TO, THE IMPLIED WARRANTIES
 * OF MERCHANTABILITY AND FITNESS FOR A PARTICULAR PURPOSE ARE DISCLAIMED. IN NO EVENT
 * SHALL THE COPYRIGHT HOLDER OR CONTRIBUTORS BE LIABLE FOR ANY DIRECT, INDIRECT,
 * INCIDENTAL, SPECIAL, EXEMPLARY, OR CONSEQUENTIAL DAMAGES (INCLUDING, BUT NOT LIMITED
 * TO, PROCUREMENT OF SUBSTITUTE GOODS OR SERVICES; LOSS OF USE, DATA, OR PROFITS; OR
 * BUSINESS INTERRUPTION) HOWEVER CAUSED AND ON ANY THEORY OF LIABILITY, WHETHER IN
 * CONTRACT, STRICT LIABILITY, OR TORT (INCLUDING NEGLIGENCE OR OTHERWISE) ARISING IN
 * ANY WAY OUT OF THE USE OF THIS SOFTWARE, EVEN IF ADVISED OF THE POSSIBILITY OF SUCH
 * DAMAGE.
 */

#include <asf.h>
#include "main.h"
#include <string.h>

void delay_setup(void);
void pin_trigglitch_handler(const uint32_t id, const uint32_t mask);

#define GLITCH_WIDTH_MAX 128

static volatile unsigned int glitch_enabled = 0;

static uint32_t glitch_width_cnt = 0;
static uint32_t glitch_offset_cnt = 0;
static uint32_t glitch_wait_cnt = 0;

uint8_t pwm_glitch = 0;
void *width_addr = 0;
void *offset_addr = 0;

<<<<<<< HEAD
=======
volatile uint32_t *GLITCHIOREG = (uint32_t *)0x400e0e00;
			// 		"mov   r5,     #0x40000000\n\t"
			// 		"orr   r5, r5, #0x000e0000\n\t"
			// 		"orr   r5, r5, #0x00000e00\n\t"

>>>>>>> 85e943ea
// static uint8_t *glitch_payload = glitch_memory;

void cwnano_glitch_enable(void)
{
	/* Enable external pin interrupt too */
	pio_get_interrupt_status(PIOA);
	pio_enable_pin_interrupt(PIN_TARGET_GPIO4_MSK);
	pio_handler_set(PIOA, ID_PIOA, PIN_TARGET_GPIO4_MSK, PIO_IT_RISE_EDGE, pin_trigglitch_handler);
	pio_enable_interrupt(PIOA, PIN_TARGET_GPIO4_MSK);
	glitch_enabled = 1;

	if (pwm_glitch) {
		PWM->PWM_DIS = PWM_DIS_CHID0;                                                // channel 0 must be disabled before cwnano_glitch_insert is invoked
	}
}

#define PWM_GPIO0 IOPORT_CREATE_PIN(PIOA, 0)

/* Init the glitch pin (drive low) */
void cwnano_glitch_init(void)
{
	if (pwm_glitch) {
		PMC->PMC_PCER0               = (1<<ID_PWM);                                  // clock on the PWM module
		PIOA->PIO_PDR                = PIO_PDR_P0;                                   // PA0 pin is not PIO anymore
		PIOA->PIO_ABCDSR[1]         &= ~PIO_ABCDSR_P0;                               // PA0 pin should use peripheral A mode
	} else {
		gpio_configure_pin(PIN_GLITCH_IDX, PIO_OUTPUT_0 | PIO_DEFAULT);
	}

}

/* Configure the glitch code, must be called before calling insert */
void cwnano_setup_glitch(unsigned int offset, unsigned int length)
{
	uint32_t glitch_prd;
	uint32_t glitch_duty;

	// if (pwm_glitch) {
	// 	if ((length > 0 && length != glitch_width_cnt) || (offset > 0 && offset != glitch_offset_cnt)) {
	// 		glitch_width_cnt             = length;
	// 		glitch_offset_cnt            = offset;
	// 		glitch_duty                  = 16;                                   // we want to have the time to enable channel 0, start our wait loop, etc.
	// 																			//  and switch off output after the glitch
	// 		glitch_prd                   = glitch_duty + length;
	// 		glitch_wait_cnt              = (glitch_prd + (glitch_prd>>1)) / 5;   // 1 full period +50% margin at 5 cycles per loop

	// 		PWM->PWM_CH_NUM[0].PWM_CMR   = PWM_CMR_CPRE_MCK;                     // use MCK, polarity=LOW
	// 		PWM->PWM_CH_NUM[0].PWM_CPRD  = glitch_prd;                           // period cycles
	// 		PWM->PWM_CH_NUM[0].PWM_CDTY  = glitch_duty;                          // duty cycles
	// 		PWM->PWM_OOV                 = ~PWM_OOV_OOVH0;                       // value to output (0) when override is selected
	// 		PWM->PWM_OS                  = PWM_OS_OSH0;                          // override: output 0, not taking care of the pwm output
	// 	}
	// } else {
		if (length == 0) {
			glitch_width_cnt = 0;
			return;
		}
		uint32_t offset_case = offset % 3;
		// uint32_t width_case = length % 3;
		glitch_offset_cnt = offset / 3;
		glitch_width_cnt = length;



		asm volatile(
			"cmp %[offset_case], #0\n\t"
			"itt eq\n\t"
			"ldreq r0, =OFF_CASE_0\n\t"
			"beq OFF_ADDR_END\n\t"

			"cmp %[offset_case], #1\n\t"
			"ite eq\n\t"
			"ldreq r0, =OFF_CASE_1\n\t"
			"ldrne r0, =OFF_CASE_2\n\t"

			"OFF_ADDR_END:\n\t"
			"adds r0, #1\n\t" //thumb
			"str r0, %[offset_addr]\n\t"

			// "cmp %[width_case], #0\n\t"
			// "itt eq\n\t"
			// "ldreq r0, =WIDTH_CASE_0\n\t"
			// "beq WIDTH_ADDR_END\n\t"

			// "cmp %[width_case], #1\n\t"
			// "ite eq\n\t"
			// "ldreq r0, =WIDTH_CASE_1\n\t"
			// "ldrne r0, =WIDTH_CASE_2\n\t"

			// "WIDTH_ADDR_END:\n\t"
			// "adds r0, #1\n\t" //thumb
			// "str r0, %[width_addr]\n\t"

				: [offset_addr] "=m" (offset_addr)
				: [offset_case] "l" (offset_case)
				: "r0"
		);

		switch (glitch_width_cnt) {
			case 1:
				asm volatile("ldr r0, =WID1\n\tstr r0, %[width_addr]\n\t" : [width_addr] "=m" (width_addr) : : "r0");
				break;
			case 2:
				asm volatile("ldr r0, =WID2\n\tstr r0, %[width_addr]\n\t" : [width_addr] "=m" (width_addr) : : "r0");
				break;
			case 3:
				asm volatile("ldr r0, =WID3\n\tstr r0, %[width_addr]\n\t" : [width_addr] "=m" (width_addr) : : "r0");
				break;
			case 4:
				asm volatile("ldr r0, =WID4\n\tstr r0, %[width_addr]\n\t" : [width_addr] "=m" (width_addr) : : "r0");
				break;
			case 5:
				asm volatile("ldr r0, =WID5\n\tstr r0, %[width_addr]\n\t" : [width_addr] "=m" (width_addr) : : "r0");
				break;
			case 6:
				asm volatile("ldr r0, =WID6\n\tstr r0, %[width_addr]\n\t" : [width_addr] "=m" (width_addr) : : "r0");
				break;
			case 7:
				asm volatile("ldr r0, =WID7\n\tstr r0, %[width_addr]\n\t" : [width_addr] "=m" (width_addr) : : "r0");
				break;
			default:
				glitch_width_cnt -= 7;
				asm volatile("ldr r0, =WIDLOOP\n\tstr r0, %[width_addr]\n\t" : [width_addr] "=m" (width_addr) : : "r0");

		}

		width_addr = (uint32_t)width_addr + 1;

		// asm volatile("str =WID1, %[width_addr]\n\t" : [width_addr] "=m" (width_addr));
	// }

}

/* Handler for all PIOA events */
void pin_trigglitch_handler(const uint32_t id, const uint32_t mask)
{
	if ((id == ID_PIOA) && (mask == PIN_TARGET_GPIO4_MSK)){

		/* Disable interrupt now */
		pio_disable_interrupt(PIOA, PIN_TARGET_GPIO4_MSK);

		if(glitch_width && glitch_enabled){
			cwnano_glitch_insert();
			glitch_enabled = 0;
		}
	}
}

void cwnano_glitch_insert(void)
{
	__disable_irq();
			asm volatile(
				"movs r0, #1\n\t"
				"ldr r1, %[offset_cnt]\n\t"
				"ldr r2, %[width_cnt]\n\t"
				"isb\n\t"
				"cmp r2, #0\n\t"
				"beq GLITCH_END\n\t"
				"bx %[offset_addr]\n\t"
				"OFF_CASE_0:\n\t"
					"subs r1, #1\n\t"
					"bpl OFF_CASE_0\n\t"
					"isb\n\t"
					"nop\n\t"
					"nop\n\t"
					"nop\n\t"
					"blx %[width_addr]\n\t"
					"b GLITCH_END\n\t"
				"OFF_CASE_1:\n\t"
					"subs r1, #1\n\t"
					"bpl OFF_CASE_1\n\t"
					"nop\n\t"
					"nop\n\t"
					"nop\n\t"
					"nop\n\t"
					"isb\n\t"
					"blx %[width_addr]\n\t"
					"b GLITCH_END\n\t"
				"OFF_CASE_2:\n\t"
					"subs r1, #1\n\t"
					"bpl OFF_CASE_2\n\t"
					"nop\n\t"
					"nop\n\t"
					"nop\n\t"
					"nop\n\t"
					"nop\n\t"
					"isb\n\t"
					"blx %[width_addr]\n\t"
					"b GLITCH_END\n\t"
				"WID1:\n\t"
					"isb\n\t"
					"nop\n\t"
					"nop\n\t"
					"nop\n\t"
				 	"str r0, [%[ioreg], #48]\n\t"
					"nop\n\t"
				 	"str r0, [%[ioreg], #52]\n\t"
					"isb\n\t"
					"bx lr\n\t"
				"WID2:\n\t"
				 	"str r0, [%[ioreg], #48]\n\t"
					"nop\n\t"
				 	"str r0, [%[ioreg], #48]\n\t"
					"nop\n\t"
				 	"str r0, [%[ioreg], #52]\n\t"
					"isb\n\t"
					"bx lr\n\t"
				"WID3:\n\t"
				 	"str.w r0, [%[ioreg], #48]\n\t"
					"nop\n\t"
				 	"str r0, [%[ioreg], #48]\n\t"
					"nop\n\t"
				 	"str r0, [%[ioreg], #52]\n\t"
					"isb\n\t"
					"bx lr\n\t"
				"WID4:\n\t"
					"isb\n\t"
					"nop\n\t"
					"nop\n\t"
					"nop\n\t"
				 	"str r0, [%[ioreg], #48]\n\t"
				 	"str r0, [%[ioreg], #48]\n\t"
				 	"str r0, [%[ioreg], #48]\n\t"
				 	"str r0, [%[ioreg], #48]\n\t"
					"nop\n\t"
				 	"str r0, [%[ioreg], #52]\n\t"
					"isb\n\t"
					"bx lr\n\t"
				"WID5:\n\t"
					"isb\n\t"
					"nop\n\t"
					"nop\n\t"
					"nop\n\t"
				 	"str r0, [%[ioreg], #48]\n\t"
				 	"str r0, [%[ioreg], #48]\n\t"
				 	"str r0, [%[ioreg], #48]\n\t"
				 	"str r0, [%[ioreg], #48]\n\t"
				 	"str r0, [%[ioreg], #48]\n\t"
					"nop\n\t"
				 	"str r0, [%[ioreg], #52]\n\t"
					"isb\n\t"
					"bx lr\n\t"
				"WID6:\n\t"
					"isb\n\t"
					"nop\n\t"
					"nop\n\t"
					"nop\n\t"
				 	"str r0, [%[ioreg], #48]\n\t"
				 	"str r0, [%[ioreg], #48]\n\t"
				 	"str r0, [%[ioreg], #48]\n\t"
				 	"str r0, [%[ioreg], #48]\n\t"
				 	"str r0, [%[ioreg], #48]\n\t"
				 	"str r0, [%[ioreg], #48]\n\t"
					"nop\n\t"
				 	"str r0, [%[ioreg], #52]\n\t"
					"isb\n\t"
					"bx lr\n\t"
				"WID7:\n\t"
					"isb\n\t"
					"nop\n\t"
					"nop\n\t"
					"nop\n\t"
				 	"str r0, [%[ioreg], #48]\n\t"
				 	"str r0, [%[ioreg], #48]\n\t"
				 	"str r0, [%[ioreg], #48]\n\t"
				 	"str r0, [%[ioreg], #48]\n\t"
				 	"str r0, [%[ioreg], #48]\n\t"
				 	"str r0, [%[ioreg], #48]\n\t"
					"nop\n\t"
				 	"str r0, [%[ioreg], #52]\n\t"
					"isb\n\t"
					"bx lr\n\t"
				"WIDLOOP:\n\t"
					"isb\n\t"
					"nop\n\t"
					"nop\n\t"
					"nop\n\t"
				 	"str r0, [%[ioreg], #48]\n\t"
				"WIDLOOP1:\n\t"
					"subs r2, #0x01\n\t"
					"bne WIDLOOP1\n\t"
				 	"str r0, [%[ioreg], #52]\n\t"
					"isb\n\t"
					"bx lr\n\t"
					"GLITCH_END:\n\t"
					"nop\n\t"
				:
				: [offset_cnt] "m" (glitch_offset_cnt), [width_cnt] "m" (glitch_width_cnt), 
					[offset_addr] "l" (offset_addr), [width_addr] "l" (width_addr), [ioreg] "l" (GLITCHIOREG)
				: "r0", "r1", "r2", "lr", "memory"
			);
			// asm volatile(
			// 		"mov   r5,     #0x40000000\n\t"
			// 		"orr   r5, r5, #0x000e0000\n\t"
			// 		"orr   r5, r5, #0x00000e00\n\t"
			// 		"mov	r6, #1\n\t"

			// 		"ldr	r3, %[offset_cnt]\n\t"
			// 		"ldr	r4, %[width]\n\t"

			// 		"subs r4, #1\n\t"
			// 		"itt eq\n\t"
			// 		"ldreq r2, =WID1\n\t"
			// 		"beq WIDEND\n\t"

			// 		"subs r4, #1\n\t"
			// 		"itt eq\n\t"
			// 		"ldreq r2, =WID2\n\t"
			// 		"beq WIDEND\n\t"

			// 		"subs r4, #1\n\t"
			// 		"itt eq\n\t"
			// 		"ldreq r2, =WID3\n\t"
			// 		"beq WIDEND\n\t"

			// 		"subs r4, #1\n\t"
			// 		"itt eq\n\t"
			// 		"ldreq r2, =WID4\n\t"
			// 		"beq WIDEND\n\t"

			// 		"ldr r2, =WIDLOOP\n\t"
			// 	"WIDEND:\n\t"
			// 		"adds r2, #1\n\t" //thumb?

			// 		"isb\n\t"
			// 	"OFFLOOP:\n\t"
			// 		"subs 	r3, #1\n\t"
			// 		"bpl 	OFFLOOP\n\t" //branch on underflow
			// 		"blx 	r2\n\t" //jump to glitch payload
			// 		"b END\n\t"
			// 	"WID1:\n\t"
			// 		"isb\n\t"
			// 		"nop\n\t"
			// 		"nop\n\t"
			// 		"nop\n\t"
			// 		"str	r6, [r5, #0x30]\n\t"
			// 		"nop\n\t"
			// 		"str	r6, [r5, #0x34]\n\t"
			// 		"isb\n\t"
			// 		"bx lr\n\t"
			// 	"WID2:\n\t"
			// 		"isb\n\t"
			// 		"nop\n\t"
			// 		"nop\n\t"
			// 		"nop\n\t"
			// 		"str	r6, [r5, #0x30]\n\t"
			// 		"nop\n\t"
			// 		"nop\n\t"
			// 		"str	r6, [r5, #0x34]\n\t"
			// 		"isb\n\t"
			// 		"bx lr\n\t"
			// 	"WID3:\n\t"
			// 		"isb\n\t"
			// 		"nop\n\t"
			// 		"nop\n\t"
			// 		"nop\n\t"
			// 		"str	r6, [r5, #0x30]\n\t"
			// 		"dsb\n\t"
			// 		"str	r6, [r5, #0x34]\n\t"
			// 		"isb\n\t"
			// 		"bx lr\n\t"
			// 	"WID4:\n\t"
			// 		"isb\n\t"
			// 		"nop\n\t"
			// 		"nop\n\t"
			// 		"nop\n\t"
			// 		"str	r6, [r5, #0x30]\n\t"
			// 		"dsb\n\t"
			// 		"nop\n\t"
			// 		"str	r6, [r5, #0x34]\n\t"
			// 		"isb\n\t"
			// 		"bx lr\n\t"
			// 	"WID5:\n\t"
			// 		"isb\n\t"
			// 		"nop\n\t"
			// 		"nop\n\t"
			// 		"nop\n\t"
			// 		"str	r6, [r5, #0x30]\n\t"
			// 		"dsb\n\t"
			// 		"nop\n\t"
			// 		"nop\n\t"
			// 		"str	r6, [r5, #0x34]\n\t"
			// 		"isb\n\t"
			// 		"bx lr\n\t"
			// 	"WID6:\n\t"
			// 		"isb\n\t"
			// 		"nop\n\t"
			// 		"nop\n\t"
			// 		"nop\n\t"
			// 		"str	r6, [r5, #0x30]\n\t"
			// 		"dsb\n\t"
			// 		"nop\n\t"
			// 		"nop\n\t"
			// 		"nop\n\t"
			// 		"str	r6, [r5, #0x34]\n\t"
			// 		"isb\n\t"
			// 		"bx lr\n\t"
			// 	"WID7:\n\t"
			// 		"isb\n\t"
			// 		"nop\n\t"
			// 		"nop\n\t"
			// 		"nop\n\t"
			// 		"str	r6, [r5, #0x30]\n\t"
			// 		"dsb\n\t"
			// 		"nop\n\t"
			// 		"nop\n\t"
			// 		"nop\n\t"
			// 		"nop\n\t"
			// 		"str	r6, [r5, #0x34]\n\t"
			// 		"isb\n\t"
			// 		"bx lr\n\t"
			// 	"WIDLOOP:\n\t"
			// 		"isb\n\t"
			// 		"nop\n\t"
			// 		"nop\n\t"
			// 		"nop\n\t"
			// 		"str	r6, [r5, #0x30]\n\t"
			// 		"dsb\n\t"
			// 	"WIDLOOP1:\n\t"
			// 		"subs r4, #0x01\n\t"
			// 		"bne WIDLOOP1\n\t"
			// 		"str r6, [r5, #0x34]\n\t"
			// 		"isb\n\t"
			// 		"bx lr\n\t"
			// 	"END:\n\t"

			// 	:
			// 	: [offset_cnt] "m" (glitch_offset_cnt), [width] "m" (glitch_width_cnt)
			// 	: "r2", "r3", "r4", "r5", "r6", "lr", "memory"
			// );
		// }
	// }

	__enable_irq();

}<|MERGE_RESOLUTION|>--- conflicted
+++ resolved
@@ -56,14 +56,11 @@
 void *width_addr = 0;
 void *offset_addr = 0;
 
-<<<<<<< HEAD
-=======
 volatile uint32_t *GLITCHIOREG = (uint32_t *)0x400e0e00;
 			// 		"mov   r5,     #0x40000000\n\t"
 			// 		"orr   r5, r5, #0x000e0000\n\t"
 			// 		"orr   r5, r5, #0x00000e00\n\t"
 
->>>>>>> 85e943ea
 // static uint8_t *glitch_payload = glitch_memory;
 
 void cwnano_glitch_enable(void)
