--- conflicted
+++ resolved
@@ -7,11 +7,7 @@
 
 This file is the ChipWhisperer Clock Glitcher registers
 
-<<<<<<< HEAD
-Copyright (c) 2013-2020, Colin O'Flynn <coflynn@newae.com>. All rights reserved.
-=======
 Copyright (c) 2013-2022, Colin O'Flynn <coflynn@newae.com>. All rights reserved.
->>>>>>> 029b24f6
 This file is released under the 2-Clause BSD License:
 
 Redistribution and use in source and binary forms, with or without 
@@ -65,11 +61,8 @@
 	 assign reset = reset_i;
 	 assign reg_stream = 1'b0;
 
-<<<<<<< HEAD
-=======
 	 wire [31:0] clockglitch_cnt;
 
->>>>>>> 029b24f6
 `ifdef CHIPSCOPE
    wire [127:0] cs_data;   
    wire [35:0]  chipscope_control;
@@ -221,11 +214,7 @@
 	 assign max_glitches = {clockglitch_settings_reg[62:58], clockglitch_settings_reg[55:48]};
 	 
 	 wire       sourceclk;
-<<<<<<< HEAD
-	 assign sourceclk = (clockglitch_settings_reg[57:56] == 1'b01) ? sourceclk1 :
-=======
 	 assign sourceclk = (clockglitch_settings_reg[57:56] == 2'b01) ? sourceclk1 :
->>>>>>> 029b24f6
 								sourceclk0;
 							  //(clockglitch_settings_reg[57:56] == 1'b01) ? sourceclk1	 
 	 reg manual;
@@ -268,31 +257,6 @@
 	 end
 	
 	 reg [12:0] glitch_cnt;
-<<<<<<< HEAD
-	 reg glitch_go;
-	 always @(posedge sourceclk) begin
-		if (glitch_trigger)
-			glitch_go <= 'b1;
-	 	else if (glitch_cnt >= max_glitches)
-			glitch_go <= 'b0;
-	 end
-	
-	 always @(posedge sourceclk) begin
-		if (glitch_go)
-			glitch_cnt <= glitch_cnt + 13'd1;
-		else
-			glitch_cnt <= 0;
-	 end
-	 	 
-	 reg [31:0] clockglitch_cnt;
-	 reg clockglitch_cnt_rst;
-	 always @(posedge sourceclk) begin
-		/*if ((clockglitch_cnt_rst == 1'b1) || (reset == 1'b1))
-				clockglitch_cnt <= 32'd0;
-		else*/ if (glitch_go)
-				clockglitch_cnt <= clockglitch_cnt + 32'd1;
-		end
-=======
 	 reg glitch_go_local;
 	 always @(posedge sourceclk) begin
 		if (glitch_trigger)
@@ -301,8 +265,6 @@
 			glitch_go_local <= 'b0;
 	 end
 	
->>>>>>> 029b24f6
-	 
 	 assign clockglitch_settings_read[18:0] = clockglitch_settings_reg[18:0];
 	 assign clockglitch_settings_read[36:19] = {phase2_actual, phase1_actual};
 	 assign clockglitch_settings_read[37] = phase1_done_reg;
@@ -363,10 +325,6 @@
 		if (reset) begin
 			clockglitch_settings_reg <= 0;
 			clockglitch_offset_reg <= 0;
-<<<<<<< HEAD
-			clockglitch_cnt_rst <= 0;
-=======
->>>>>>> 029b24f6
 `ifdef SUPPORT_GLITCH_READBACK
 			clockglitch_readback_reg <= {8'd0, 8'd10, 8'd0, 8'd10, 16'd0, 16'd0};
 `endif
@@ -378,10 +336,6 @@
 				`CLOCKGLITCH_SETTINGS: clockglitch_settings_reg[reg_bytecnt*8 +: 8] <= reg_datai;	
 				`CLOCKGLITCH_OFFSET: clockglitch_offset_reg[reg_bytecnt*8 +: 8] <= reg_datai;	
 `ifdef SUPPORT_GLITCH_READBACK
-<<<<<<< HEAD
-				`GLITCHCYCLES_CNT: clockglitch_cnt_rst <= reg_datai[0];
-=======
->>>>>>> 029b24f6
 				`GLITCH_RECONFIG_RB_ADDR: clockglitch_readback_reg[reg_bytecnt*8 +: 8] <= reg_datai;	
 `endif
 				default: ;
@@ -402,12 +356,6 @@
 
 	 /* Glitch Hardware */
 	 clockglitch_s6 gc(
-<<<<<<< HEAD
-		.source_clk(sourceclk),
-		.glitched_clk(glitchclk),
-		.glitch_next(glitch_go),
-		.glitch_type(glitch_type),
-=======
                 .reset(reset),
 		.source_clk(sourceclk),
 		.glitched_clk(glitchclk),
@@ -415,7 +363,6 @@
                 .max_glitches(max_glitches),
 		.glitch_type(glitch_type),
 		.clockglitch_cnt(clockglitch_cnt),
->>>>>>> 029b24f6
 		.phase_clk(clk),
 		.dcm_rst(dcm_rst),
 		.phase1_requested(phase1_requested),
@@ -434,11 +381,7 @@
 	reg [18:0] led_extend;
 	reg led_on;
 	always @(posedge sourceclk) begin
-<<<<<<< HEAD
-		if (glitch_go) begin
-=======
 		if (glitch_go_local) begin
->>>>>>> 029b24f6
 			led_extend <= 0;			
 		end else if (led_on == 1'b1) begin
 			led_extend <= led_extend + 19'b1;
@@ -446,11 +389,7 @@
 	end
 	
 	always@(posedge sourceclk) begin
-<<<<<<< HEAD
-		if (glitch_go)
-=======
 		if (glitch_go_local)
->>>>>>> 029b24f6
 			led_on <= 1'b1;
 		else if (led_extend == 19'h7FFFF)
 			led_on <= 1'b0;
