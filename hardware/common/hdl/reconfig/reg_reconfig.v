`include "includes.v"
`timescale 1ns / 1ps
//`define CHIPSCOPE

/***********************************************************************
This file is part of the OpenADC Project. See www.newae.com for more details,
or the codebase at http://www.assembla.com/spaces/openadc .

This file is the Partial Reconfiguration (using ICAP) interface.

Copyright (c) 2013, Colin O'Flynn <coflynn@newae.com>. All rights reserved.
This project (and file) is released under the 2-Clause BSD License:

Redistribution and use in source and binary forms, with or without 
modification, are permitted provided that the following conditions are met:

   * Redistributions of source code must retain the above copyright notice,
	  this list of conditions and the following disclaimer.
   * Redistributions in binary form must reproduce the above copyright
	  notice, this list of conditions and the following disclaimer in the
	  documentation and/or other materials provided with the distribution.

THIS SOFTWARE IS PROVIDED BY THE COPYRIGHT HOLDERS AND CONTRIBUTORS "AS IS"
AND ANY EXPRESS OR IMPLIED WARRANTIES, INCLUDING, BUT NOT LIMITED TO, THE
IMPLIED WARRANTIES OF MERCHANTABILITY AND FITNESS FOR A PARTICULAR PURPOSE
ARE DISCLAIMED. IN NO EVENT SHALL THE COPYRIGHT HOLDER OR CONTRIBUTORS BE
LIABLE FOR ANY DIRECT, INDIRECT, INCIDENTAL, SPECIAL, EXEMPLARY, OR
CONSEQUENTIAL DAMAGES (INCLUDING, BUT NOT LIMITED TO, PROCUREMENT OF
SUBSTITUTE GOODS OR SERVICES; LOSS OF USE, DATA, OR PROFITS; OR BUSINESS
INTERRUPTION) HOWEVER CAUSED AND ON ANY THEORY OF LIABILITY, WHETHER IN
CONTRACT, STRICT LIABILITY, OR TORT (INCLUDING NEGLIGENCE OR OTHERWISE)
ARISING IN ANY WAY OUT OF THE USE OF THIS SOFTWARE, EVEN IF ADVISED OF THE
POSSIBILITY OF SUCH DAMAGE.
*************************************************************************/

module reg_reconfig(
	input 			reset_i,
	input 			clk,
	input          icap_clk,
	input [5:0]    reg_address,  // Address of register
	input [15:0]   reg_bytecnt,  // Current byte count
	input [7:0]    reg_datai,    // Data to write
	output [7:0]   reg_datao,    // Data to read
	input [15:0]   reg_size,     // Total size being read/write
	input          reg_read,     // Read flag
	input  			reg_write,    // Write flag
	input          reg_addrvalid,// Address valid flag
	output			reg_stream,	
	
	input [5:0]    reg_hypaddress,
	output [15:0]  reg_hyplen
    );

	wire icap_ce;
	wire icap_wr;
	wire [15:0] icap_in;
	
	reg fifo_wr_en;
	reg fifo_rd_en;
	wire [17:0] fifo_din;
	wire [17:0] fifo_dout;
	
	//Data ordering required by ICAP (same as SelectMAP) differs from .bit file
	//assign icap_in[15:0] = {fifo_dout[8:15], fifo_dout[0:7]};
	assign icap_in[15] = fifo_dout[8];
	assign icap_in[14] = fifo_dout[9];
	assign icap_in[13] = fifo_dout[10];
	assign icap_in[12] = fifo_dout[11];
	assign icap_in[11] = fifo_dout[12];
	assign icap_in[10] = fifo_dout[13];
	assign icap_in[9] = fifo_dout[14];
	assign icap_in[8] = fifo_dout[15];
	assign icap_in[7] = fifo_dout[0];
	assign icap_in[6] = fifo_dout[1];
	assign icap_in[5] = fifo_dout[2];
	assign icap_in[4] = fifo_dout[3];
	assign icap_in[3] = fifo_dout[4];
	assign icap_in[2] = fifo_dout[5];
	assign icap_in[1] = fifo_dout[6];
	assign icap_in[0] = fifo_dout[7];
	
	`define START_PATTERN 5'h1A
	`define RECONFIG_ADDR 52
	
	reg [7:0]  icap_statusreg;
	
	/* 
	 [ 7 6 5 4 3 2 1 0 ]
	   x x R G G G G G               
		
		      G G G G G = 1 1 0 1 0 (0x1A) start pattern
			 R = Reset bit
			 
	 The first byte is written to the status register, remaining bytes written to FIFO.
	 
	 To use interface:
	 * Split bitstream into byte chunks
	 * Write (1<<5) to reconfig addr
	 * Write 0x00 to reconfig addr
	 * Prepend a 0 to bitstream chunks (required as first byte will go into status/control register)
	 * Write chunks with prepended 0 into reconfig addr
	 * Write 0x1A to reconfig addr (start pattern)
	 * Write 0x00 to reconfig addr		
	*/
	reg [15:0] reg_hyplen_reg;
	assign reg_hyplen = reg_hyplen_reg;
	
	always @(reg_hypaddress) begin
		case (reg_hypaddress)
            `RECONFIG_ADDR: reg_hyplen_reg <= 1;
				default: reg_hyplen_reg<= 0;
		endcase
	 end    	
	
	 wire fifo_rst;
         wire fifo_empty;
	 reg [7:0] reg_datao_reg;
	 assign reg_datao = reg_datao_reg;
	
	assign fifo_rst = icap_statusreg[5];
	
	 always @(posedge clk) begin
		if (reg_read) begin
			case (reg_address)		
				`RECONFIG_ADDR: begin reg_datao_reg <= icap_statusreg; end
				default: begin reg_datao_reg <= 0; end
			endcase
		end
	 end	

	 reg [15:0] data_in;
	 reg dowr;
	 
	 always @(posedge clk)
		fifo_wr_en <= dowr; 

	 always @(posedge clk) begin
		if (reset_i) begin
			icap_statusreg <= 0;
		end else if ((icap_statusreg[4:0] == `START_PATTERN) & (fifo_empty)) begin
			icap_statusreg <= 0;
		end else if (reg_write) begin
			if (reg_bytecnt == 0) begin
				case (reg_address)
					`RECONFIG_ADDR: icap_statusreg <= reg_datai;	
					default: ;
				endcase
			end else begin
				if (reg_bytecnt[0] == 1'b1) begin
					data_in[15:8] <= reg_datai;
				end else begin
					data_in[7:0] <= reg_datai;				
				end
			end
		end
	 end	

	 always @(posedge clk) begin
		if (reset_i)
			dowr <= 0;
		else if ((reg_write) & (reg_bytecnt != 0) & (reg_bytecnt[0] == 1'b0) & (reg_address == `RECONFIG_ADDR))
			dowr <= 1;
		else
			dowr <= 0;
	 end	

	assign fifo_din[15:0] = data_in;
	assign fifo_din[17:16] = 2'b00;

	reg do_config;
	always @(posedge clk) begin
		 do_config <= (icap_statusreg[4:0] == `START_PATTERN) ? 1'b1 : 1'b0;
	end
	
	//Cross clock domain
	reg icap_cfg;
	reg icap_cfg2;
	always @(posedge icap_clk) begin
		icap_cfg2 <= do_config;
		icap_cfg <= icap_cfg2;
	end
	
        `ifndef __ICARUS__
	// ICAP_SPARTAN6: Internal Configuration Access Port
	// Spartan-6
        `ifndef __ICARUS__
	ICAP_SPARTAN6 #(
	
	//'h04004093
	.DEVICE_ID(`FPGA_IDCODE), // Specifies the pre-programmed Device ID value
	.SIM_CFG_FILE_NAME("NONE") // Specifies the Raw Bitstream (RBT) file to be parsed by the simulation
	// model
	)
	
	ICAP_SPARTAN6_inst (
		.BUSY(), // 1-bit Busy/Ready output
		.O(), // 16-bit Configuartion data output bus
		.CE(~icap_cfg), // 1-bit Active-Low ICAP Enable input
		.CLK(icap_clk), // 1-bit Clock input
		.I(icap_in), // 16-bit Configuration data input bus
		.WRITE(1'b0) // 1-bit Read/Write control input
	);
	// End of ICAP_SPARTAN6_inst instantiation

	icap_fifo icap_fifo (
		.rst(reset_i | fifo_rst),
		.wr_clk(clk),
		.rd_clk(icap_clk),
		.din(fifo_din),
		.wr_en(fifo_wr_en),
		.rd_en(icap_cfg & ~fifo_empty),
		.dout(fifo_dout),
		.full(fifo_full),
		.empty(fifo_empty),
		.almost_empty()
		);
<<<<<<< HEAD
        `else
        wire fifo_empty = 1'b0;
=======
>>>>>>> 029b24f6
        `endif

`ifdef CHIPSCOPE
   wire [127:0] cs_data;   
   wire [35:0]  chipscope_control;
  coregen_icon icon (
    .CONTROL0(chipscope_control) // INOUT BUS [35:0]
   ); 

   coregen_ila ila (
    .CONTROL(chipscope_control), // INOUT BUS [35:0]
    .CLK(icap_clk), // IN
    .TRIG0(cs_data) // IN BUS [127:0]
   );  
	
	assign cs_data[15:0] = icap_in;
	assign cs_data[16] = fifo_wr_en;
	assign cs_data[17] = icap_cfg;
	assign cs_data[18] = fifo_empty;	
	
`endif

endmodule
`undef CHIPSCOPE<|MERGE_RESOLUTION|>--- conflicted
+++ resolved
@@ -214,11 +214,6 @@
 		.empty(fifo_empty),
 		.almost_empty()
 		);
-<<<<<<< HEAD
-        `else
-        wire fifo_empty = 1'b0;
-=======
->>>>>>> 029b24f6
         `endif
 
 `ifdef CHIPSCOPE
