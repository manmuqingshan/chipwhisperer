# -*- coding: utf-8 -*-
"""
.. module:: chipwhisperer
   :platform: Unix, Windows
   :synopsis: Test

.. moduleauthor:: NewAE Technology Inc.

Main module for ChipWhisperer.
"""

__version__ = '5.6.1'

try:
    import usb1
except Exception as e:
    raise ImportError("Could not import usb1. usb1 is required for ChipWhisperer >= 5.6.1. Try pip install libusb1.") from e
import os, os.path, time
from zipfile import ZipFile

from .capture import scopes, targets
from .capture.api import programmers
from .capture import acq_patterns as key_text_patterns
from .common.utils.util import fw_ver_compare
from .common.api import ProjectFormat as project
from .common.traces import Trace
from .common.utils import util
from .capture.scopes.cwhardware.ChipWhispererSAM3Update import SAMFWLoader, get_at91_ports
import logging
from .logging import *
import sys, subprocess

from typing import Optional, Union

# replace bytearray with inherited class with better repr and str.
import builtins
builtins.bytearray = util.bytearray

def check_for_updates() -> str:
    """Check if current ChipWhisperer version is the latest.

    Checks pypi.

    .. versionadded:: 5.6.1
    """
    latest_version = subprocess.run([sys.executable, '-m', 'pip', 'install', '{}==random'.format("chipwhisperer")],
                        capture_output=True, text=True, check=False)
    if not latest_version:
        raise IOError("Could not check chipwhisperer version")
    latest_version = str(latest_version)
    latest_version = latest_version[latest_version.find('(from versions:')+15:]
    latest_version = latest_version[:latest_version.find(')')]
    latest_version = latest_version.replace(' ','').split(',')[-1]

    current_version = __version__

    other_logger.info("CW version: {}. Latest: {}".format(current_version, latest_version))

    if latest_version <= current_version:
        other_logger.info("ChipWhisperer up to date")
        return latest_version
    else:
        other_logger.warning("ChipWhisperer update available! See https://chipwhisperer.readthedocs.io/en/latest/installing.html for updating instructions")
        return latest_version

try:
    check_for_updates()
except Exception as e:
    other_logger.warning("Could not check ChipWhisperer version, error {}".format(e))
# from chipwhisperer.capture.scopes.cwhardware import ChipWhispererSAM3Update as CWFirmwareUpdate

ktp = key_text_patterns #alias

def program_sam_firmware(serial_port : Optional[str]=None,
    hardware_type : Optional[str]=None, fw_path : Optional[str]=None):
    """Program firmware onto an erased chipwhisperer scope or target

    See https://chipwhisperer.readthedocs.io/en/latest/firmware.html for more information

    .. versionadded:: 5.6.1
        Improved programming interface
    """
    if (hardware_type, fw_path) == (None, None):
        raise ValueError("Must specify hardware_type or fw_path, see https://chipwhisperer.readthedocs.io/en/latest/firmware.html")

    if serial_port is None:
        at91_ports = get_at91_ports()
        if len(at91_ports) == 0:
            raise OSError("Could not find bootloader serial port, please see https://chipwhisperer.readthedocs.io/en/latest/firmware.html")
        if len(at91_ports) > 1:
            raise OSError("Found multiple bootloaders, please specify com port. See https://chipwhisperer.readthedocs.io/en/latest/firmware.html")

        serial_port = at91_ports[0]
        print("Found {}".format(serial_port))
    prog = SAMFWLoader(None)
    prog.program(serial_port, hardware_type=hardware_type, fw_path=fw_path)

def program_target(scope : scopes.ScopeTypes, prog_type, fw_path : str, **kwargs):
    """Program the target using the programmer <type>

    Programmers can be found in the programmers submodule

    Args:
       scope (ScopeTemplate): Connected scope object to use for programming
       prog_type (Programmer): Programmer to use. See chipwhisperer.programmers
           for available programmers
       fw_path (str): Path to hex file to program

    .. versionadded:: 5.0.1
        Simplified programming target
    """
    if prog_type is None: #[makes] automating notebooks much easier
        return
    prog = prog_type(**kwargs)

    try:
        prog.scope = scope
        prog._logging = None
        prog.open()
        prog.find()
        prog.erase()
        prog.program(fw_path, memtype="flash", verify=True)
        prog.close()
    except:
        if isinstance(prog, programmers.XMEGAProgrammer) and isinstance(scope, scopes.OpenADC):
            target_logger.info("XMEGA error detected, resetting XMEGA")
            scope.io.pdic = 0
            time.sleep(0.05)
            scope.io.pdic = None
            time.sleep(0.05)
        raise



def open_project(filename : str):
    """Load an existing project from disk.

    Args:
       filename (str): Path to project file.

    Returns:
       A chipwhisperer project object.

    Raises:
       OSError: filename does not exist.
    """
    filename = project.ensure_cwp_extension(filename)

    proj = project.Project()
    proj.load(filename)
    return proj


def create_project(filename : str, overwrite : bool=False):
    """Create a new project with the path <filename>.

    If <overwrite> is False, raise an OSError if this path already exists.

    Args:
       filename (str): File path to create project file at. Must end with .cwp
       overwrite (bool, optional): Whether or not to overwrite an existing
           project with <filename>. Raises an OSError if path already exists
           and this is false. Defaults to false.

    Returns:
       A chipwhisperer project object.

    Raises:
       OSError: filename exists and overwrite is False.
    """
    filename = project.ensure_cwp_extension(filename)

    if os.path.isfile(filename) and (overwrite is False):
        raise OSError("File " + filename + " already exists")

    # If the user gives a relative path including ~, expand to the absolute path
    filename = os.path.abspath(os.path.expanduser(filename))

    proj = project.Project()
    proj.setFilename(filename)

    return proj


def import_project(filename : str, file_type : str='zip', overwrite : bool=False):
    """Import and open a project.

    Will import the **filename** by extracting to the current working
    directory.

    Currently support file types:
     * zip

    Args:
        filename (str): The file name to import.
        file_type (str): The type of file that is being imported.
            Default is zip.
        overwrite (bool): Whether or not to overwrite the project given as
            the **import_as** project.

    .. versionadded:: 5.1
        Add **import_project** function.
    """
    # extract name from input file
    input_dir, input_file = os.path.split(filename)
    input_file_root, input_file_ext = os.path.splitext(input_file)
    input_abs_path = os.path.abspath(filename)

    # use the appropriate type of import
    if file_type == 'zip':
        with ZipFile(input_abs_path, 'r') as project_zip:
            output_path = None
            for path in project_zip.namelist():
                root, ext = os.path.splitext(path)
                if ext == '.cwp':
                    directory, project_name = os.path.split(root)
                    output_path = ''.join([project_name, '.cwp'])

                    # check if name already exists in projects
                    if os.path.isfile(output_path) and (overwrite == False):
                        raise OSError("File " + output_path + " already exists")

                    # extract the project.cwp file and project_data directory to
                    # the PROJECT_DIR
                    project_zip.extractall(path=os.getcwd())

            if output_path is None:
                raise ValueError('Zipfile does not contain a .cwp file, so it cannot be imported')
    else:
        raise ValueError('Import from file type not supported: {}'.format(file_type))

    proj = project.Project()
    proj.load(output_path)

    return proj


def scope(scope_type : Optional[scopes.ScopeTypes]=None, name : Optional[str]=None, **kwargs):
    """Create a scope object and connect to it.

    This function allows any type of scope to be created. By default, the
    object created is based on the attached hardware (OpenADC for
    CWLite/CW1200, CWNano for CWNano).

    Scope Types:
     * :class:`scopes.OpenADC` (Pro and Lite)
     * :class:`scopes.CWNano` (Nano)

    If multiple chipwhisperers are connected, the serial number of the one you
    want to connect to can be specified by passing sn=<SERIAL_NUMBER>

    Args:
        scope_type (ScopeTemplate, optional): Scope type to connect to. Types
            can be found in chipwhisperer.scopes. If None, will try to detect
            the type of ChipWhisperer connected. Defaults to None.
        name (str, optional): model name of the ChipWhisperer that you want to
            connect to. Alternative to specifying the serial number when
            multiple ChipWhisperers, all of different type, are connected.
            Defaults to None. Valid values:
            * Lite
            * Pro
            * Husky
        idProduct (int, optional): idProduct of the ChipWhisperer that you want to
            connect to. Alternative to specifying the serial number when
            multiple ChipWhisperers, all of different type, are connected.
            Defaults to None. Valid values:
            * 0xace2: CW-Lite
            * 0xace3: CW-Pro
            * 0xace5: CW-Husky
        sn (str, optional): Serial number of ChipWhisperer that you want to
            connect to. sn is required if more than one ChipWhisperer of the
            same type is connected (i.e. two CWNano's or a CWLite and CWPro).
            Defaults to None.
        bitstream (str, optional): Path to bitstream to program. If None,
            programs default bitstream. Optional, defaults to None. Ignored
            on Nano.
        force (bool, optional): If True, always erase and program
            FPGA. If False, only erase and program FPGA if it
            is currently blank. Defaults to False. Ignored on Nano.

    Returns:
        Connected scope object.

    Raises:
        OSError: Can be raised for issues connecting to the chipwhisperer, such
            as not having permission to access the USB device or no ChipWhisperer
            being connected.
        Warning: Raised if multiple chipwhisperers are connected, but the type
            and/or the serial numbers are not specified

    .. versionchanged:: 5.1
        Added autodetection of scope_type

    .. versionchanged:: 5.5
            Added idProduct, name, bitstream, and force parameters.
    """
    from chipwhisperer.common.utils.util import get_cw_type
    if name is not None:
        if name == 'Husky':
            kwargs['idProduct'] = 0xace5
        elif name == 'Lite':
            kwargs['idProduct'] = 0xace2
        elif name == 'Pro':
            kwargs['idProduct'] = 0xace3
        else:
            raise ValueError

    if scope_type is None:
        scope_type = get_cw_type(**kwargs)
    rtn = scope_type()
    try:
        rtn.con(**kwargs)
    except IOError:
        scope_logger.error("ChipWhisperer error state detected. Resetting and retrying connection...")
        rtn._getNAEUSB().reset()
        time.sleep(2)
        rtn = scope_type()
        rtn.con(**kwargs)
    return rtn


def target(scope : Optional[scopes.ScopeTypes],
    target_type : Union[targets.SimpleSerialTypes, targets.FPGATypes]=targets.SimpleSerial,
    **kwargs):
    """Create a target object and connect to it.

    Args:
       scope (ScopeTemplate): Scope object that we're connecting to the target
           through.
       target_type (TargetTemplate, optional): Target type to connect to.
           Defaults to targets.SimpleSerial. Types can be found in
           chipwhisperer.targets.
       **kwargs: Additional keyword arguments to pass to target setup. Rarely
           needed.

    Returns:
        Connected target object specified by target_type.
    """
    rtn = target_type()
    rtn.con(scope, **kwargs)

    # need to check
    if scope and scope._getNAEUSB().check_feature("SERIAL_200_BUFFER"):
        rtn.ser.cwlite_usart._max_read = 128
    return target

<<<<<<< HEAD
def capture_trace(scope : scopes.ScopeTypes, target : targets.TargetTypes, plaintext : bytearray,
    key : Optional[bytearray]=None, ack : bool=True) -> Optional[Trace]:
=======
def capture_trace(scope, target, plaintext, key=None, ack=True, poll_done=False):
>>>>>>> ce34c402
    """Capture a trace, sending plaintext and key

    Does all individual steps needed to capture a trace (arming the scope
    sending the key/plaintext, getting the trace data back, etc.). Uses
    target.output_len as the length of the expected target reponse for
    simpleserial.

    Args:
        scope (ScopeTemplate): Scope object to use for capture.
        target (TargetTemplate): Target object to read/write text from.
        plaintext (bytearray): Plaintext to send to the target. Should be
            unencoded bytearray (will be converted to SimpleSerial when it's
            sent). If None, don't send plaintext.
        key (bytearray, optional): Key to send to target. Should be unencoded
            bytearray. If None, don't send key. Defaults to None.
        ack (bool, optional): Check for ack when reading response from target.
            Defaults to True.
        poll_done (bool, optional): poll Husky to find out when it's done
            capturing, instead of calculating the capture time based on the
            capture parameters. Useful for long trigger-based segmented
            captures.  Can also result in slightly faster captures when the
            number of samples is high. Defaults to False. Supported by Husky
            only.

    Returns:
        :class:`Trace <chipwhisperer.common.traces.Trace>` or None if capture
        timed out.

    Raises:
        Warning or OSError: Error during capture.

    Example:
        Capturing a trace::

            import chipwhisperer as cw
            scope = cw.scope()
            scope.default_setup()
            target = cw.target()
            ktp = cw.ktp.Basic()
            key, pt = ktp.new_pair()
            trace = cw.capture_trace(scope, target, pt, key)

    .. versionadded:: 5.1
        Added to simplify trace capture.

    .. versionchanged:: 5.2
        Added ack parameter and use of target.output_len

    .. versionchanged:: 5.6.1
        Added poll_done parameter for Husky
    """

    import signal

    if key:
        target.set_key(key, ack=ack)

    scope.arm()

    if plaintext:
        target.simpleserial_write('p', plaintext)

    ret = scope.capture(poll_done=poll_done)

    i = 0
    while not target.is_done():
        i += 1
        time.sleep(0.05)
        if i > 100:
            scope_logger.warning("Target did not finish operation")
            return None

    if ret:
        scope_logger.warning("Timeout happened during capture")
        return None

    response = target.simpleserial_read('r', target.output_len, ack=ack)
    wave = scope.get_last_trace()

    if len(wave) >= 1:
        return Trace(wave, plaintext, response, key)
    else:
        return None

def plot(*args, **kwargs):
    """Get a plotting object for use in Jupyter.

    Uses a Holoviews/Bokeh plot with a width of 800 and
    a height of 600. You must have Holoviews and Bokeh
    installed, as well as be working in a Jupyter
    environment.

    args and kwargs are the same as a typical Holoviews plot.

    Plotting a trace in a Jupyter environment::

        import chipwhisperer as cw
        scope = cw.scope()
        ...
        trace = cw.capture_trace(scope, target, text, key)
        display(cw.plot(trace.wave))

    Returns:
        A holoviews Curve object

    .. versionadded:: 5.4
    """
    import holoviews as hv
    hv.extension('bokeh', logo=False) #don't display logo, otherwise it pops up everytime this func is called.
    return hv.Curve(*args, **kwargs).opts(width=800, height=600)<|MERGE_RESOLUTION|>--- conflicted
+++ resolved
@@ -344,12 +344,8 @@
         rtn.ser.cwlite_usart._max_read = 128
     return target
 
-<<<<<<< HEAD
 def capture_trace(scope : scopes.ScopeTypes, target : targets.TargetTypes, plaintext : bytearray,
-    key : Optional[bytearray]=None, ack : bool=True) -> Optional[Trace]:
-=======
-def capture_trace(scope, target, plaintext, key=None, ack=True, poll_done=False):
->>>>>>> ce34c402
+    key : Optional[bytearray]=None, ack : bool=True, poll_done : bool=False) -> Optional[Trace]:
     """Capture a trace, sending plaintext and key
 
     Does all individual steps needed to capture a trace (arming the scope
