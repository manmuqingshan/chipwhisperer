"""
Package containing all of the target types that the ChipWhisperer API can connect to:

Targets:
* SimpleSerial - Communication via CW Uart Pins
* CW305 - USB communication to CW305
* SAKURAG - Requires FTDI module, old, untested
* SASEBOGII - Requires FTDI module, old, untested
* SmartCard - Currently unavailable (tied to GUI)
"""
from .SimpleSerial import SimpleSerial
<<<<<<< HEAD
from .CW305 import CW305 #check works
from .SimpleSerial2 import SimpleSerial2
=======
from .CW305 import CW305
from .CW305_ECC import CW305_ECC
>>>>>>> b13fb72d

try:
    from .SAKURAG import SakuraG #needs ftdi module
    from .SASEBOGII import SaseboGII
except ImportError:
    pass

# from .SmartCard import SmartCard #Tied to GUI<|MERGE_RESOLUTION|>--- conflicted
+++ resolved
@@ -9,13 +9,8 @@
 * SmartCard - Currently unavailable (tied to GUI)
 """
 from .SimpleSerial import SimpleSerial
-<<<<<<< HEAD
-from .CW305 import CW305 #check works
+from .CW305 import CW305
 from .SimpleSerial2 import SimpleSerial2
-=======
-from .CW305 import CW305
-from .CW305_ECC import CW305_ECC
->>>>>>> b13fb72d
 
 try:
     from .SAKURAG import SakuraG #needs ftdi module
