#!/usr/bin/python
# -*- coding: utf-8 -*-
#
# Copyright (c) 2013-2014, NewAE Technology Inc
# All rights reserved.
#
# Find this and more at newae.com - this file is part of the chipwhisperer
# project, http://www.assembla.com/spaces/chipwhisperer
#
#    This file is part of chipwhisperer.
#
#    chipwhisperer is free software: you can redistribute it and/or modify
#    it under the terms of the GNU General Public License as published by
#    the Free Software Foundation, either version 3 of the License, or
#    (at your option) any later version.
#
#    chipwhisperer is distributed in the hope that it will be useful,
#    but WITHOUT ANY WARRANTY; without even the implied warranty of
#    MERCHANTABILITY or FITNESS FOR A PARTICULAR PURPOSE.  See the
#    GNU Lesser General Public License for more details.
#
#    You should have received a copy of the GNU General Public License
#    along with chipwhisperer.  If not, see <http://www.gnu.org/licenses/>.
#=================================================

import random
from chipwhisperer.common.utils import util
from _base import AcqKeyTextPattern_Base
from chipwhisperer.common.utils.parameter import setupSetParam


class AcqKeyTextPattern_Basic(AcqKeyTextPattern_Base):
    _name = "Basic"

    def __init__(self, parentParam, target=None):
        AcqKeyTextPattern_Base.__init__(self, parentParam, target)
        self._fixedPlain = False
        self.initkey = ""
        self._fixedKey = True
        self.initkey = ""
        self.inittext = ""

        init_key = '00 01 02 03 04 05 06 07 08 09 0A 0B 0C 0D 0E 0F'
        init_text = '2b 7e 15 16 28 ae d2 a6 ab f7 15 88 09 cf 4f 3c'

        self.params.addChildren([
<<<<<<< HEAD
            {'name':'Key', 'type':'list', 'values':{'Random': False, 'Fixed': True}, 'get':self.getKeyType, 'set':self.setKeyType},
            {'name':'Fixed Encryption Key', 'key':'initkey', 'type':'str', 'get':self.getInitialKey, 'set':self.setInitialKey},
            {'name':'Plaintext', 'type':'list', 'values':{'Random': False, 'Fixed': True}, 'get':self.getPlainType, 'set':self.setPlainType},
            {'name':'Fixed Plaintext Key', 'key':'inittext', 'type':'str', 'get':self.getInitialText, 'set':self.setInitialText},
=======
            {'name':'Key', 'type':'list', 'values':['Random', 'Fixed'], 'value':'Fixed', 'set':self.setKeyType},
            {'name':'Fixed Encryption Key', 'key':'initkey', 'type':'str', 'value':init_key, 'set':self.setInitialKey},
            {'name':'Plaintext', 'type':'list', 'values':['Random', 'Fixed'], 'value':'Random', 'set':self.setPlainType},
            {'name':'Fixed Plaintext', 'key':'inittext', 'type':'str', 'value':init_text, 'set':self.setInitialText},
>>>>>>> b91479de
        ])
        self.setTarget(target)

<<<<<<< HEAD
    def getKeyType(self):
        return self._fixedKey

    @setupSetParam("Key")
=======
        self.setInitialKey(init_key)
        self.setInitialText(init_text)

>>>>>>> b91479de
    def setKeyType(self, t):
        self._fixedKey = t

    def getPlainType(self):
        return self._fixedPlain

    @setupSetParam("Plaintext")
    def setPlainType(self, t):
        self._fixedPlain = t

<<<<<<< HEAD
    def _initPattern(self):
        self.setInitialKey('2b 7e 15 16 28 ae d2 a6 ab f7 15 88 09 cf 4f 3c')
        self.setInitialText('00 01 02 03 04 05 06 07 08 09 0A 0B 0C 0D 0E 0F')

    def getInitialKey(self):
        return self.initkey

    @setupSetParam("Fixed Encryption Key")
=======
>>>>>>> b91479de
    def setInitialKey(self, initialKey, binaryKey=False):
        if initialKey:
            if binaryKey:
                keyStr = ''
                for s in initialKey:
                    keyStr += '%02x ' % s
                self._key = bytearray(initialKey)
            else:
                keyStr = initialKey
                self._key = util.hexStrToByteArray(initialKey)

            self.initkey = keyStr

    def getInitialText(self):
        return self.inittext

    @setupSetParam("Fixed Plaintext Key")
    def setInitialText(self, initialText, binaryText=False):
        if initialText:
            if binaryText:
                textStr = ''
                for s in initialText:
                    textStr += '%02x ' % s
                self._textin = bytearray(initialText)
            else:
                textStr = initialText
                self._textin = util.hexStrToByteArray(initialText)

            self.inittext = textStr

    def initPair(self):
        pass

    def newPair(self):
        if self._fixedKey is False:
            self._key = bytearray(self.keyLen())
            for i in range(0, self.keyLen()):
                self._key[i] = random.randint(0, 255)

        if self._fixedPlain is False:
            self._textin = bytearray(16)
            for i in range(0, 16):
                self._textin[i] = random.randint(0, 255)

        # Check key works with target
        self.validateKey()

        return (self._key, self._textin)<|MERGE_RESOLUTION|>--- conflicted
+++ resolved
@@ -34,40 +34,23 @@
 
     def __init__(self, parentParam, target=None):
         AcqKeyTextPattern_Base.__init__(self, parentParam, target)
+        self._fixedKey = True
         self._fixedPlain = False
-        self.initkey = ""
-        self._fixedKey = True
-        self.initkey = ""
-        self.inittext = ""
-
-        init_key = '00 01 02 03 04 05 06 07 08 09 0A 0B 0C 0D 0E 0F'
-        init_text = '2b 7e 15 16 28 ae d2 a6 ab f7 15 88 09 cf 4f 3c'
+        self.initkey = '00 01 02 03 04 05 06 07 08 09 0A 0B 0C 0D 0E 0F'
+        self.inittext = '2b 7e 15 16 28 ae d2 a6 ab f7 15 88 09 cf 4f 3c'
 
         self.params.addChildren([
-<<<<<<< HEAD
             {'name':'Key', 'type':'list', 'values':{'Random': False, 'Fixed': True}, 'get':self.getKeyType, 'set':self.setKeyType},
             {'name':'Fixed Encryption Key', 'key':'initkey', 'type':'str', 'get':self.getInitialKey, 'set':self.setInitialKey},
             {'name':'Plaintext', 'type':'list', 'values':{'Random': False, 'Fixed': True}, 'get':self.getPlainType, 'set':self.setPlainType},
             {'name':'Fixed Plaintext Key', 'key':'inittext', 'type':'str', 'get':self.getInitialText, 'set':self.setInitialText},
-=======
-            {'name':'Key', 'type':'list', 'values':['Random', 'Fixed'], 'value':'Fixed', 'set':self.setKeyType},
-            {'name':'Fixed Encryption Key', 'key':'initkey', 'type':'str', 'value':init_key, 'set':self.setInitialKey},
-            {'name':'Plaintext', 'type':'list', 'values':['Random', 'Fixed'], 'value':'Random', 'set':self.setPlainType},
-            {'name':'Fixed Plaintext', 'key':'inittext', 'type':'str', 'value':init_text, 'set':self.setInitialText},
->>>>>>> b91479de
         ])
         self.setTarget(target)
 
-<<<<<<< HEAD
     def getKeyType(self):
         return self._fixedKey
 
     @setupSetParam("Key")
-=======
-        self.setInitialKey(init_key)
-        self.setInitialText(init_text)
-
->>>>>>> b91479de
     def setKeyType(self, t):
         self._fixedKey = t
 
@@ -78,7 +61,6 @@
     def setPlainType(self, t):
         self._fixedPlain = t
 
-<<<<<<< HEAD
     def _initPattern(self):
         self.setInitialKey('2b 7e 15 16 28 ae d2 a6 ab f7 15 88 09 cf 4f 3c')
         self.setInitialText('00 01 02 03 04 05 06 07 08 09 0A 0B 0C 0D 0E 0F')
@@ -87,8 +69,6 @@
         return self.initkey
 
     @setupSetParam("Fixed Encryption Key")
-=======
->>>>>>> b91479de
     def setInitialKey(self, initialKey, binaryKey=False):
         if initialKey:
             if binaryKey:
