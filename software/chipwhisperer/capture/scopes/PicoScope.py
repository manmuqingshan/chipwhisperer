--- conflicted
+++ resolved
@@ -46,23 +46,10 @@
         self.advancedSettings = None
         self.setCurrentScope(self.findParam('type').getValue())
 
-    def passUpdated(self, lst, offset):
-        self.datapoints = lst
-        self.offset = offset
-        self.dataUpdated.emit(lst, offset)
-
     def setCurrentScope(self, scope):
-<<<<<<< HEAD
-        if self.scopetype is not None:
-            self.scopetype.dataUpdated.disconnect(self.passUpdated)
-        self.scopetype = scope
-        if scope is not None:
-            self.scopetype.dataUpdated.connect(self.passUpdated)
-=======
         self.scopetype = scope
         if scope is not None:
             self.scopetype.dataUpdated.connect(self.newDataReceived)
->>>>>>> 95c2b026
 
     def _con(self):
         if self.scopetype is not None:
@@ -75,12 +62,6 @@
             self.scopetype.dis()  
         return True
 
-    def doDataUpdated(self, l, offset=0):
-        self.datapoints = l
-        self.offset = offset
-        if len(l) > 0:
-            self.dataUpdated.emit(l, offset)
-
     def arm(self):
         try:
             self.scopetype.arm()
@@ -88,9 +69,6 @@
             self.dis()
             raise
 
-    def capture(self, update=True, NumberPoints=None):
+    def capture(self, update=True, numberPoints=None):
         """Raises IOError if unknown failure, returns 'True' if successful, 'False' if timeout"""
-        return self.scopetype.capture(update, NumberPoints)
-
-    def getSampleRate(self):
-        return self.scopetype.findParam('samplerate')+        return self.scopetype.capture(update, numberPoints)