#!/usr/bin/python
# HIGHLEVEL_CLASSLOAD_FAIL_FUNC_WARN
# -*- coding: utf-8 -*-
#
# Copyright (c) 2013-2022, NewAE Technology Inc
# All rights reserved.
#
# Authors: Colin O'Flynn
#
# Find this and more at newae.com - this file is part of the chipwhisperer
# project, http://www.chipwhisperer.com
#
#=================================================
from chipwhisperer.logging import *
from chipwhisperer.hardware.naeusb.naeusb import NAEUSB
from ...hardware.naeusb.serial import USART
from .cwhardware import ChipWhispererDecodeTrigger, ChipWhispererExtra, \
     ChipWhispererSAD, ChipWhispererHuskyClock
from .cwhardware.ChipWhispererHuskyMisc import XilinxDRP, XilinxMMCMDRP, LEDSettings, HuskyErrors, \
        USERIOSettings, XADCSettings, LASettings, ADS4128Settings
from ._OpenADCInterface import OpenADCInterface, HWInformation, GainSettings, TriggerSettings, ClockSettings
from ..api.cwcommon import ChipWhispererSAMErrors

try:
    from ..trace import TraceWhisperer
    from ..trace.TraceWhisperer import UARTTrigger
except Exception as e:
    tracewhisperer_logger.info("Could not import TraceWhisperer: {}".format(e))
    TraceWhisperer = None # type: ignore

from .cwhardware.ChipWhispererSAM3Update import SAMFWLoader
from .openadc_interface.naeusbchip import OpenADCInterface_NAEUSBChip
from ...common.utils import util
from ...common.utils.util import dict_to_str, DelayedKeyboardInterrupt
import time
import numpy as np
from ..api.cwcommon import ChipWhispererCommonInterface

from typing import List, Dict, Any

CODE_READ              = 0x80
CODE_WRITE             = 0xC0

class OpenADC(util.DisableNewAttr, ChipWhispererCommonInterface):
    DEFAULT_GAIN_DB = 25
    DEFAULT_ADC_SAMPLES = 5000
    DEFAULT_CLOCKGEN_FREQ = 7.37e6
    DEFAULT_ADC_MUL = 4

    """OpenADC scope object.

    This class contains the public API for the OpenADC hardware, including the
    ChipWhisperer Lite/ CW1200 Pro boards. It includes specific settings for
    each of these devices.

    To connect to one of these devices, the easiest method is::

        import chipwhisperer as cw
        scope = cw.scope(scope_type=cw.scopes.OpenADC)

    Some sane default settings are available via::

        scope.default_setup()

    This code will automatically detect an attached ChipWhisperer device and
    connect to it.

    For more help about scope settings, try help() on each of the ChipWhisperer
    scope submodules (scope.gain, scope.adc, scope.clock, scope.io,
    scope.trigger, and scope.glitch):

     *  :attr:`scope.gain <chipwhisperer.capture.scopes._OpenADCInterface.GainSettings>`
     *  :attr:`scope.adc <chipwhisperer.capture.scopes._OpenADCInterface.TriggerSettings>`
     *  :attr:`scope.clock <chipwhisperer.capture.scopes._OpenADCInterface.TriggerSettings>`
     *  :attr:`scope.io <chipwhisperer.capture.scopes.cwhardware.ChipWhispererExtra.GPIOSettings>`
     *  :attr:`scope.trigger <chipwhisperer.capture.scopes.cwhardware.ChipWhispererExtra.TriggerSettings>`
     *  :attr:`scope.glitch (Lite/Pro) <chipwhisperer.capture.scopes.cwhardware.ChipWhispererGlitch.GlitchSettings>`
     *  :meth:`scope.default_setup <.OpenADC.default_setup>`
     *  :meth:`scope.con <.OpenADC.con>`
     *  :meth:`scope.dis <.OpenADC.dis>`
     *  :meth:`scope.arm <.OpenADC.arm>`
     *  :meth:`scope.get_last_trace <.OpenADC.get_last_trace>`
     *  :meth:`scope.get_serial_ports <.ChipWhispererCommonInterface.get_serial_ports>`

    If you have a CW1200 ChipWhisperer Pro, you have access to some additional features:

     * :attr:`scope.SAD <chipwhisperer.capture.scopes.cwhardware.ChipWhispererSAD.ChipWhispererSAD>`
     * :attr:`scope.DecodeIO <chipwhisperer.capture.scopes.cwhardware.ChipWhispererDecodeTrigger.ChipWhispererDecodeTrigger>`
     * :attr:`scope.adc.stream_mode <chipwhisperer.capture.scopes._OpenADCInterface.TriggerSettings.stream_mode>`

    If you have a CW-Husky, you have access to even more additional features:
     * :attr:`scope.SAD <chipwhisperer.capture.scopes.cwhardware.ChipWhispererSAD.HuskySAD>`
     * :attr:`scope.LA <chipwhisperer.capture.scopes.cwhardware.ChipWhispererHuskyMisc.LASettings>`
     * :attr:`scope.trace <chipwhisperer.capture.trace.TraceWhisperer>`
     * :attr:`scope.UARTTrigger <chipwhisperer.capture.trace.UARTTrigger>`
     * :attr:`scope.userio <chipwhisperer.capture.scopes.cwhardware.ChipWhispererHuskyMisc.USERIOSettings>`
     * :attr:`scope.errors <chipwhisperer.capture.scopes.cwhardware.ChipWhispererHuskyMisc.HuskyError>`
     * :attr:`scope.XADC <chipwhisperer.capture.scopes.cwhardware.ChipWhispererHuskyMisc.XADCSettings>`
     * :attr:`scope.ADS4128 <chipwhisperer.capture.scopes.cwhardware.ChipWhispererHuskyMisc.ADS4128Settings>`
     * :attr:`scope.LEDs <chipwhisperer.capture.scopes.cwhardware.ChipWhispererHuskyMisc.LEDSettings>`

    Inherits from :class:`chipwhisperer.capture.api.cwcommon.ChipWhispererCommonInterface`
    """

    _name = "ChipWhisperer/OpenADC"

    # TODO: This should reside in a base clock class if common code is refactored out of HW specific
    # classes.
    def try_wait_clkgen_locked(self, count, delay=0):
        """Tries to wait for clkgen to lock.

        Return:
            True if clkgen locked within the timeout, else False for a timeout.
        """
        while not self.clock.clkgen_locked:
            if count <= 0:
                return False
            self.clock.reset_dcms()
            count -= 1
            if delay:
                time.sleep(delay)
        return True

    def __init__(self):
        # self.qtadc = openadc_qt.OpenADCQt()
        # self
        super().__init__()
        self.enable_newattr()

        # Bonus Modules for ChipWhisperer
        self.advancedSettings = None
        self.advancedSAD = None
        self.digitalPattern = None

        self._is_connected = False
        self.data_points = []
        self._is_husky = False
        self._is_husky_plus = False

        # self.scopetype = OpenADCInterface_NAEUSBChip(self.qtadc)
        self.connectStatus = True
        # self.disable_newattr()

    def _getFWPy(self):
        from ...hardware.firmware.open_fw import fwver
        cw_type = self._getCWType()
        return fwver(cw_type)

    def reload_fpga(self, bitstream=None, reconnect=True, prog_speed=1E6):
        """(Re)loads a FPGA bitstream (even if already configured).

        Will cause a reconnect event, all settings become default again.
        If no bitstream specified default is used based on current
        configuration settings.

        Args:
            bitstream (str or None): Path to new bitstream file. Optional, defaults to None
            reconnect (True): Whether or not to reconnect to the scope
            prog_speed (int): Speed at which to program the FPGA
        """
        self.scopetype.reload_fpga(bitstream, prog_speed=prog_speed)
        self.dis()
        self.con(self._saved_sn)

    def _getNAEUSB(self) -> NAEUSB:
        return self.scopetype.ser


    def enable_MPSSE(self, enable=True, husky_userio=None, scope_default_setup=True):
        """Enable/disable MPSSE mode. Results in a :code:`default_setup()` and scope disconnection

        Args:
            enable (bool): Enable or disable. Optional, defaults to True
            husky_userio (str or None): Enables communication using the Husky's user IO pins.
                If "jtag", route jtag over those pins. If "swd", route swd. If None, do not route.
                Optional, defaults to None
            scope_default_setup (bool): Calls `default_setup()` before enabling JTAG mode (resets clock,
                IOs, etc to default). Useful when working with standard targets, but set this to `False`
                if you had non-standard setup.
        """
        sn = self.sn
        if scope_default_setup:
            self.default_setup()
        if enable:
            self.io.cwe.setAVRISPMode(1)
        else:
            self.io.cwe.setAVRISPMode(0)

        if self._is_husky:
            if husky_userio:
                if husky_userio == "jtag":
                    self.userio.mode = "target_debug_jtag"
                elif husky_userio == "swd":
                    self.userio.mode = "target_debug_swd"
                else:
                    raise ValueError("Invalid husky userio mode: {}".format(husky_userio))
            self._getNAEUSB().set_husky_tms_wr(1)
        super().enable_MPSSE(enable)

        if enable and (not self._is_husky):
            # non husky needs to be setup after MPSSE is setup
            for i in range(10):
                time.sleep(0.50)
                try:
                    self.con(sn=sn)
                    break
                except:
                    pass
            try:
                self.default_setup()
            except Exception as exc:
                raise IOError("Could not reconnect to ChipWhisperer. \
                    Try connecting manually and running \
                        scope.default_setup(); scope.io.cwe.setAVRISPMode(1)") from exc
            self.io.cwe.setAVRISPMode(1)
            self.dis()

    def _get_usart(self) -> USART:
        return self.scopetype.usart
    
    def finish_mpsse_setup(self, set_defaults=True):
        if set_defaults:
            self.default_setup()
        self.io.cwe.setAVRISPMode(1)

    def _glitch_default(self, glitch_output):
        """Sets all the default glitch settings.
        """
        if self._is_husky:
            self.adc.disable_clip_and_lo_gain_errors(True)
        else:
            self.glitch.clk_src = 'clkgen'

        self.glitch.output = glitch_output
        self.glitch.trigger_src = 'ext_single'

        if self._is_husky:
            self.glitch.enabled = True
            time.sleep(0.1)
            self.glitch.clk_src = 'pll'

    def glitch_disable(self):
        """Disables glitch and glitch outputs
        """
        # Help extend mosfet lifespan and clear first
        self.io.vglitch_disable()

        if self._is_husky:
            self.glitch.enabled = False
            self.adc.disable_clip_and_lo_gain_errors(False)

        self.io.hs2 = 'clkgen'

    def cglitch_setup(self, default_setup=True):
        """Sets up sane defaults for clock glitching

        * glitch clk_src = clkgen
        * output = clock_xor
        * trigger_src = ext_single
        * hs2 = glitch
        * LP and HP glitch disabled
        """
        if default_setup:
            self.default_setup()

        self.io.vglitch_disable()
        self._glitch_default('clock_xor')
        self.io.hs2 = 'glitch'

    def vglitch_setup(self, glitcht, default_setup=True):
        """Sets up sane defaults for voltage glitch

        * glitch clk_src = clkgen
        * output = glitch_only
        * trigger_src = ext_single
        * hs2 = clkgen
        * LP glitch if glitcht = 'lp' or 'both'
        * HP glitch if glitcht = 'hp' or 'both'
        """
        if default_setup:
            self.default_setup()

        self.io.hs2 = 'clkgen'
        self._glitch_default('glitch_only')
        self.io.vcc_glitcht = glitcht

    def _recurse_scope_diff(self, string0, item0, string1, item1):
        if isinstance(item0, dict):
            for i,j in zip(item0.items(), item1.items()):
                self._recurse_scope_diff(string0 + '.' + i[0], i[1], string1 + '.' + j[0], j[1])
        else:
            if item0 != item1 and (('scope.XADC' not in string0) or (string0 == 'scope.XADC.status')):
                print('%-40s changed from %-25s to %-25s' % (string0, item0, item1))

    def scope_diff(self, scope_dict1, scope_dict2):
        """ Reports differences between two sets of scope settings.

        Args:
            scope_dict1, scope_dict2: dictionaries of scope settings (obtained
                with scope._dict_repr())

        """
        for a,b in zip(scope_dict1.items(), scope_dict2.items()):
            self._recurse_scope_diff('scope.' + a[0], a[1], 'scope.' + b[0], b[1])

    def _default_setup(self):
        """Sets all the default hardware configuration settings.
        """
        self.gain.db = self.DEFAULT_GAIN_DB
        self.adc.samples = self.DEFAULT_ADC_SAMPLES
        self.adc.offset = 0
        self.adc.basic_mode = 'rising_edge'
        self.trigger.triggers = 'tio4'
        self.io.tio1 = self.io.GPIO_MODE_SERIAL_RX
        self.io.tio2 = self.io.GPIO_MODE_SERIAL_TX
        self.io.tio4 = self.io.GPIO_MODE_HIGHZ
        self.io.hs2 = 'clkgen'

        if self._is_husky:
            self.clock.clkgen_src = 'system'
            self.clock.clkgen_freq = self.DEFAULT_CLOCKGEN_FREQ
            self.clock.adc_mul = self.DEFAULT_ADC_MUL
        else:
            self.clock.clkgen_freq = self.DEFAULT_CLOCKGEN_FREQ
            self.clock.adc_src = 'clkgen_x4'

    def default_setup(self, verbose=True, sleep=0.2):
        """Sets up sane capture defaults for this scope

         *  25dB gain
         *  5000 capture samples
         *  0 sample offset
         *  rising edge trigger
         *  7.37MHz clock output on hs2
         *  4*7.37MHz ADC clock
         *  tio1 = serial rx
         *  tio2 = serial tx
         *  tio4 = highZ
         *  CDC settings change off

        .. versionadded:: 5.1
            Added default setup for OpenADC
        """
        if verbose:
            scope_dict_pre = self._dict_repr()

        self._default_setup()
        self.io.cdc_settings = 0

        if self._is_husky:
            if not self.try_wait_clkgen_locked(10):
                raise OSError("Could not lock PLL. Try rerunning this function or calling scope.pll.reset(): {}".format(self))

            # these are the power-up defaults, but just in case e.g. test script left these on:
            self.adc.test_mode = False
            self.ADS4128.mode = 'normal'
            self.glitch.enabled = False
            self.LA.enabled = False
            self.userio.mode = 'normal'
            self.trace.capture.use_husky_arm = False
            self.trace.capture.trigger_source = 'firmware trigger'
            self.adc.segments = 1

        else:
            if not self.try_wait_clkgen_locked(5, 0.05):
                scope_logger.info("Could not lock clock for scope. This is typically safe to ignore. Reconnecting and retrying...")
                self.dis()
                time.sleep(0.25)
                self.con()
                time.sleep(0.25)
                self._default_setup()

                if not self.try_wait_clkgen_locked(5, 0.05):
                    raise OSError("Could not lock DCM. Try rerunning this function or calling scope.clock.reset_dcms(): {}".format(self))

        if verbose:
            # on CW-lite, although scope.clock.adc_locked may indicate true, if we read scope.clock.adc_freq right now we'll get (and cache)
            # an unsettled value, so let's wait a bit:
            if not self._is_husky:
                time.sleep(sleep)
            scope_dict_post = self._dict_repr()
            self.scope_diff(scope_dict_pre, scope_dict_post)

    def dcmTimeout(self):
        if self._is_connected:
            try:
                self.sc.getStatus()
            except Exception as e:
                self.dis()
                raise e

    def getCurrentScope(self) -> OpenADCInterface_NAEUSBChip:
        return self.scopetype

    def setCurrentScope(self, scope : OpenADCInterface_NAEUSBChip):
        self.scopetype = scope

    def _getCWType(self) -> str:
        """Find out which type of ChipWhisperer this device is.

        Returns:
            One of the following:
             -  ""
             -  "cwlite"
             -  "cw1200"
             -  "cwrev2"
        """
        hwInfoVer = self.sc.hwInfo.versions()[2]
        if "ChipWhisperer" in hwInfoVer:
            if "Lite" in hwInfoVer:
                return "cwlite"
            elif "CW1200" in hwInfoVer:
                return "cw1200"
            elif "Husky-Plus" in hwInfoVer:
                return "cwhuskyplus"
            elif "Husky" in hwInfoVer:
                return "cwhusky"
            else:
                return "cwrev2"
        scope_logger.error("Unknown hwInfoVer: {}".format(hwInfoVer))
        return ""

    def get_name(self):
        """ Gets the name of the attached scope

        Returns:
            'ChipWhisperer Lite' if a Lite, 'ChipWhisperer Pro' if a Pro, 'ChipWhisperer Husky' if a Husky
        """
        name = self._getCWType()
        if name == "cwlite":
            return "ChipWhisperer Lite"
        elif name == "cw1200":
            return "ChipWhisperer Pro"
        elif name == "cwhusky":
            return "ChipWhisperer Husky"
        elif name == "cwhuskyplus":
            return "ChipWhisperer Husky Plus"

    def adc_test(self, samples=131070, reps=3, verbose=False):
        """Run a series of ADC sampling tests on CW-Husky.

        Useful when pushing the ADC sampling frequency, to get an idea (but
        not a guarantee!) of whether Husky is able to sample properly at
        this frequency. Officially, Husky supports a maximum sampling clock
        of 200 MHz. In practice, sampling rates exceeding 300 MHz have been
        seen to work.

        Runs three different tests. For each test, we capture the sample
        test data and verify that it's what it should be:

        1. The internal test does not involve the ADC; it only verifies
        whether the FPGA sampling circuitry is functioning correctly, by
        generating a ramp pattern inside the FPGA itself.

        2. The ADC ramp test uses an ADC-generated ramp pattern which is
        then sampled by the FPGA.

        3. The ADC alternating test uses an ADC-generated alternating
        pattern (0x555 / 0xaaa). which is then sampled by the FPGA. The
        purpose of this test is that the ADC value changes every clock
        cycle, whereas in the ADC ramp test, the ADC value changes every *4*
        clock cycles.

        Note that this test does nothing to validate that the ADC's analog
        front-end is working properly!

        Args:
            samples (int): number of ADC samples per test.
            reps (int): number of times each test is run.
            verbose (bool)

        Returns:
            "pass" / "fail"

        .. versionadded:: 5.6.1

        :meta private:

        """

        if not self._is_husky:
            scope_logger.error("Only Husky supports scope.adc_test()")
            return
        # we're going to have to change some scope.adc settings, so save the
        # current values, to restore them later:
        saved_samples = self.adc.samples
        saved_stream_mode = self.adc.stream_mode
        saved_segments = self.adc.segments
        saved_bits_per_sample = self.adc.bits_per_sample
        saved_clip_errors_disabled = self.adc.clip_errors_disabled

        self.adc.samples = samples
        self.adc.stream_mode = False
        self.adc.segments = 1
        self.adc.bits_per_sample = 12
        self.adc.clip_errors_disabled = True
        mod=2**self.adc.bits_per_sample
        errors = 0
        first_error = None

        for i in range(reps):
            # 1. internal test (internally-generated ramp, ADC not involved)
            self.adc.test_mode = True
            self.ADS4128.mode = 'normal'
            self.sc.arm(False)
            self.arm()
            self.sc.triggerNow()
            self.sc.arm(False)
            assert self.capture() == False
            raw = self.get_last_trace(True)
            current_count = raw[0]
            for i, byte in enumerate(raw[1:]):
                if byte != (current_count+1)%mod:
                    if verbose: print("Byte %d: expected %d got %d" % (i, (current_count+1)%mod, byte))
                    errors += 1
                    if not first_error:
                        first_error = i
                    current_count = byte
                else:
                    current_count += 1
                    if (i+2) % samples == 0:
                        current_count = (current_count - samples) % mod
            if errors:
                scope_logger.error("%d errors in internal test. First error on sample #%d" % (errors, first_error))
                return "fail"

            # 2. ADC ramp test (ADC-generated ramp)
            self.ADS4128.mode = 'test ramp'
            self.adc.test_mode = False
            self.sc.arm(False)
            self.arm()
            self.sc.triggerNow()
            self.sc.arm(False)
            assert self.capture() == False
            raw = self.get_last_trace(True)
            current_count = raw[0]
            started = False
            for i, byte in enumerate(raw[1:]):
                if started:
                    if count4 < 3:
                        if byte != current_count:
                            if verbose: print("Byte %d: expected %d got %d" % (i, current_count, byte))
                            errors += 1
                            if not first_error:
                                first_error = i
                            started = False
                            current_count = byte
                        count4 += 1
                    else:
                        count4 = 0
                        if byte != (current_count+1)%mod:
                            if verbose: print("Byte %d: expected %d got %d" % (i, (current_count+1)%mod, byte))
                            errors += 1
                            if not first_error:
                                first_error = i
                        current_count = byte
                    if (i+2) % samples == 0:
                        current_count = (current_count - (samples)//4) % mod
                elif byte != current_count:
                    started = True
                    count4 = 0
                    current_count = byte
            if errors:
                scope_logger.error("%d errors in internal test. First error on sample #%d" % (errors, first_error))
                return "fail"

            # 3. alternating pattern test (ADC-generated)
            self.ADS4128.mode = 'test alternating'
            self.adc.test_mode = False
            self.sc.arm(False)
            self.arm()
            self.sc.triggerNow()
            self.sc.arm(False)
            assert self.capture() == False
            raw = self.get_last_trace(True)
            current_count = raw[0]
            for i, byte in enumerate(raw[1:]):
                if current_count == 0xaaa:
                    current_count = 0x555
                elif current_count == 0x555:
                    current_count = 0xaaa
                else:
                    errors += 1
                    if not first_error:
                        first_error = i
                    if verbose: print("Byte %d: unexpected value %0x" % current_count)
                if byte != current_count:
                    errors += 1
                    if not first_error:
                        first_error = i
                    if verbose: print("Byte %d: unexpected value %0x" % current_count)
            if errors:
                scope_logger.error("%d errors in internal test. First error on sample #%d" % (errors, first_error))
                return "fail"

        # restore previous settings:
        self.adc.samples = saved_samples
        self.adc.stream_mode = saved_stream_mode
        self.adc.segments = saved_segments
        self.adc.bits_per_sample = saved_bits_per_sample
        self.adc.clip_errors_disabled = saved_clip_errors_disabled
        self.adc.test_mode = False
        self.ADS4128.mode = 'normal'
        return "pass"


    @property
    def fpga_buildtime(self):
        """When the FPGA bitfile was generated. Husky only.
        """
        if not self._is_husky:
            raise ValueError("For CW-Husky only.")
        return self.sc.hwInfo.get_fpga_buildtime()

    def reset_fpga(self):
        """Reset Husky FPGA. This causes all FPGA-based settings to return to their default values.
        """
        if not self._is_husky:
            raise ValueError("For CW-Husky only.")
        self.sc.reset_fpga()
        self.adc._clear_caches()
        self.sc._clear_caches()
        self.gain._clear_caches()
        self.ADS4128.set_defaults()

    def _get_fpga_programmer(self):
        return self.scopetype.fpga

    def con(self, sn=None, idProduct=None, bitstream=None, force=False, prog_speed=10E6, **kwargs):
        """Connects to attached chipwhisperer hardware (Lite, Pro, or Husky)

        Args:
            sn (str): The serial number of the attached device. Does not need to
                be specified unless there are multiple devices attached.
            idProduct (int): The product ID of the ChipWhisperer. If None, autodetects product ID. Optional.
            bitstream (str): Path to bitstream to program. If None, programs default bitstream. Optional.
            force (bool): Force reprogramming of bitstream. If False, only program bitstream if no bitstream
                is currently programmed. Optional.

        Returns:
            True if connection is successful, False otherwise

        .. versionchanged:: 5.5
            Added idProduct, bitstream, and force parameters.
        """
        self._read_only_attrs = []
        self._saved_sn = sn

        self.scopetype = OpenADCInterface_NAEUSBChip()

        self.scopetype.con(sn, idProduct, bitstream, force, prog_speed, **kwargs)
        self.sc = OpenADCInterface(self.scopetype.ser, self.scopetype.registers) # important to instantiate this before other FPGA components, since this does an FPGA reset
        self.hwinfo = HWInformation(self.sc)
        cwtype = self._getCWType()
        if cwtype in ["cwhusky", "cwhuskyplus"]:
            self.sc._is_husky = True
        self.sc._setReset(True)
        self.sc._setReset(False)

        self.adc = TriggerSettings(self.sc)
        self.gain = GainSettings(self.sc, self.adc)

        self.pll = None
        self.advancedSettings = ChipWhispererExtra.ChipWhispererExtra(cwtype, self.scopetype, self.sc)
        self.glitch_drp1 = None
        self.glitch_drp2 = None
        self.la_drp = None
        self.glitch_mmcm1 = None
        self.glitch_mmcm2 = None
        self.la_mmcm = None
        self.trace = None

        util.chipwhisperer_extra = self.advancedSettings

        if cwtype == "cw1200":
            self.SAD = ChipWhispererSAD.ChipWhispererSAD(self.sc)
            self.decode_IO = ChipWhispererDecodeTrigger.ChipWhispererDecodeTrigger(self.sc)

<<<<<<< HEAD
        if cwtype in ["cwhusky", "cwhuskyplus"]:
            # self.pll = ChipWhispererHuskyClock.CDCI6214(self.sc)
            self._fpga_clk = ClockSettings(self.sc, hwinfo=self.hwinfo, is_husky=True)
=======
        if cwtype in ["cwhusky", "cwhusky-plus"]:
            self._fpga_clk = ClockSettings(self.sc, hwinfo=self.hwinfo)
>>>>>>> 05fdefbb
            self.glitch_drp1 = XilinxDRP(self.sc, "CG1_DRP_DATA", "CG1_DRP_ADDR", "CG1_DRP_RESET")
            self.glitch_drp2 = XilinxDRP(self.sc, "CG2_DRP_DATA", "CG2_DRP_ADDR", "CG2_DRP_RESET")
            self.la_drp = XilinxDRP(self.sc, "LA_DRP_DATA", "LA_DRP_ADDR", "LA_DRP_RESET")
            self.glitch_mmcm1 = XilinxMMCMDRP(self.glitch_drp1)
            self.glitch_mmcm2 = XilinxMMCMDRP(self.glitch_drp2)
            self.la_mmcm = XilinxMMCMDRP(self.la_drp)
            self.ADS4128 = ADS4128Settings(self.sc)
            self.clock = ChipWhispererHuskyClock.ChipWhispererHuskyClock(self.sc, \
                self._fpga_clk, self.glitch_mmcm1, self.glitch_mmcm2, self.ADS4128)
            self.XADC = XADCSettings(self.sc)
            self.LEDs = LEDSettings(self.sc)
            self.LA = LASettings(oaiface=self.sc, mmcm=self.la_mmcm, scope=self)
            if TraceWhisperer:
                try:
                    trace_reg_select = self.sc._address_str2int('TW_TRACE_REG_SELECT')
                    main_reg_select = self.sc._address_str2int('TW_MAIN_REG_SELECT')
                    self.trace = TraceWhisperer(husky=True, target=None, scope=self, trace_reg_select=trace_reg_select, main_reg_select=main_reg_select)
                    self.UARTTrigger = UARTTrigger(scope=self, trace_reg_select=3, main_reg_select=2)
                except Exception as e:
                    scope_logger.info("TraceWhisperer unavailable " + str(e))
            self.userio = USERIOSettings(self.sc, self.trace)
            self.SAD = ChipWhispererSAD.HuskySAD(self.sc)
            self.errors = HuskyErrors(self.sc, self.XADC, self.adc, self.clock, self.trace)
            self._is_husky = True
            self.adc._is_husky = True
            self.gain._is_husky = True
            self.sc._is_husky = True
            self.adc.bits_per_sample = 12
            if cwtype == "cwhuskyplus":
                self._is_husky_plus = True
                self.LA._is_husky_plus = True
                self.clock.pll._is_husky_plus = True
        else:
            self.clock = ClockSettings(self.sc, hwinfo=self.hwinfo)
            self.errors = ChipWhispererSAMErrors(self._getNAEUSB())

        if cwtype == "cw1200":
            self.adc._is_pro = True
        if cwtype == "cwlite":
            self.adc._is_lite = True
        if self.advancedSettings:
            self.io = self.advancedSettings.cwEXTRA.gpiomux
            self.trigger = self.advancedSettings.cwEXTRA.triggermux
            self.glitch = self.advancedSettings.glitch.glitchSettings
            if cwtype in ['cwhusky', 'cwhuskyplus']:
                # TODO: cleaner way to do this?
                self.glitch.pll = self.clock.pll
                self.clock.pll._glitch = self.glitch
                self.advancedSettings.glitch.pll = self.clock.pll
                self.trigger = self.advancedSettings.cwEXTRA.huskytrigger
            if cwtype == "cw1200":
                self.trigger = self.advancedSettings.cwEXTRA.protrigger

        if cwtype in ["cwhusky", "cwhuskyplus"]:
            # these are the power-up defaults, but just in case e.g. test script left these on:
            self.adc.test_mode = False
            self.ADS4128.mode = 'normal'
            self.glitch.enabled = False
            self.LA.enabled = False

        self._get_usart().init() # init serial port on connection

        module_list = [x for x in self.__dict__ if isinstance(self.__dict__[x], util.DisableNewAttr)]
        self.add_read_only(module_list)
        self.disable_newattr()
        self._is_connected = True
        self.connectStatus = True

        return True

    def dis(self):
        """Disconnects the current scope object.

        Returns:
            True if the disconnection was successful, False otherwise.
        """
        self._read_only_attrs = [] # disable read only stuff
        if self.scopetype is not None:
            self.scopetype.dis()
            if self.advancedSettings is not None:
                self.advancedSettings = None
                util.chipwhisperer_extra = None

            if self.advancedSAD is not None:
                self.advancedSAD = None

            if self.digitalPattern is not None:
                self.digitalPattern = None

        if hasattr(self.scopetype, "ser") and hasattr(self.scopetype.ser, "_usbdev"):
            self.sc.usbcon = None

        self.enable_newattr()
        self._is_connected = False
        self.connectStatus = False
        return True

    def arm(self):
        """Setup scope to begin capture/glitching when triggered.

        The scope must be armed before capture or glitching (when set to
        'ext_single') can begin.

        Raises:
           OSError: Scope isn't connected.
           Exception: Error when arming. This method catches these and
               disconnects before reraising them.
        """
        if self._is_connected is False:
            raise OSError("Scope is not connected. Connect it first...")
        # with DelayedKeyboardInterrupt():
        try:
            self.advancedSettings.armPreScope()

            self.sc.arm()

            self.advancedSettings.armPostScope()

            # For Husky, scope.adc parameters must be cached before startCaptureThread turns on fast read mode,
            # because we won't be able to read them from the FPGA once fast read mode is turned on:
            if self._is_husky:
                self.adc._update_caches()

            self.sc.startCaptureThread()
        except Exception:
            self.dis()
            raise

    def _capture_read(self, num_points=None):
        if num_points is None:
            num_points = self.adc.samples
        scope_logger.debug("Expecting {} points".format(num_points))

        self.data_points = self.sc.readData(num_points)

        scope_logger.debug("Read {} datapoints".format(len(self.data_points)))
        if (self.data_points is None) or (len(self.data_points) != num_points):
            scope_logger.error("Received fewer points than expected: {} vs {}".format(len(self.data_points), num_points))
            return True
        return False


    def capture(self, poll_done : bool =False) -> bool:
        """Captures trace. Scope must be armed before capturing.

        Blocks until scope triggered (or times out),
        then disarms scope and copies data back.

        Read captured data out with :code:`scope.get_last_trace()`

        Args:
            poll_done: Supported by Husky only. Poll
                Husky to find out when it's done capturing, instead of
                calculating the capture time based on the capture parameters.
                Can result in slightly faster captures when the number of
                samples is high. Defaults to False.
        Returns:
           True if capture timed out, false if it didn't.

        Raises:
           IOError: Unknown failure.

        .. versionchanged:: 5.6.1
            Added poll_done parameter for Husky

        """
        if self._is_husky and self.adc.segments > 1 and self.adc.presamples and self.adc.samples % 3:
            raise ValueError('When using segments with presamples, the number of samples per segment (scope.adc.samples) must be a multiple of 3.')

        if self._is_husky and (self.adc.decimate > 1) and (self.adc.presamples or self.adc.segments > 1):
            raise ValueError('When decimate (%d) is used, presamples or segments cannot be used.' % self.adc.decimate)

        if self._is_husky and (self.adc.segments > 1) and (self.adc.samples * self.adc.segments > self.adc.oa.hwMaxSegmentSamples) and (not self.adc.stream_mode):
            raise ValueError('When using segments and stream mode is disabled, the maximum total number of samples is %d.' % self.adc.oa.hwMaxSegmentSamples)

        if self._is_husky and (self.adc.samples - self.adc.presamples < 2):
            raise ValueError('The number of samples (%d) must be at least 2 more than the number of presamples (%d).' % (self.adc.samples, self.adc.presamples))

        if self.adc.stream_mode and (not self._is_husky):
            a = self.sc.capture(None)
        else:
            a = self.sc.capture(self.adc.offset, self.clock.adc_freq, self.adc.samples, self.adc.segments, self.adc.segment_cycles, poll_done)

        # _capture_read() must be given the total number of samples to read; in the case of Husky, self.adc.samples
        # is the number of samples *per segment*, so adjust accordingly:
        if self._is_husky:
            samples = self.adc.samples * self.adc.segments
        else:
            samples = self.adc.samples
        b = self._capture_read(samples)
        return a or b

    def get_last_trace(self, as_int : bool=False) -> np.ndarray:
        """Return the last trace captured with this scope.

        Can return traces as floating point values (:code:`as_int=False`)
        or as integers.

        Floating point values are scaled and shifted to be between -0.5 and 0.5.

        Integer values are raw readings from the ChipWhisperer ADC. The ChipWhisperer-Lite
        has a 10-bit ADC, the Nano has an 8-bit ADC, and the Husky can read either
        8-bits or 12-bits of ADC data.

        Args:
            as_int: If False, return trace as a float. Otherwise, return as an int.

        Returns:
           Numpy array of the last capture trace.

        .. versionchanged:: 5.6.1
            Added as_int parameter
        """
        if as_int:
            if self._is_husky:
                # for Husky this is always appropriately sized (also there would be # of segments to consider)
                return self.sc._int_data
            else:
                return self.sc._int_data[:self.adc.samples]
        return self.data_points

    getLastTrace = util.camel_case_deprecated(get_last_trace)

    def capture_segmented(self):
        """Captures trace in segment mode, returns as many segments as buffer holds.

        Timeouts not handled yet properly (function will lock). Be sure you are generating
        enough triggers for segmented mode.

        Returns:
           True if capture timed out, false if it didn't.

        Raises:
           IOError: Unknown failure.

        .. versionadded:: 5.5
            Added segmented capture (requires custom bitstream)
        """

        if self.adc.fifo_fill_mode != "segment":
            raise IOError("ADC is not in 'segment' mode - aborting.")

        if self._is_husky:
            scope_logger.warning("Not intended for Husky -- just use a regular capture.")

        with DelayedKeyboardInterrupt():
            max_fifo_size = self.adc.oa.hwMaxSamples
            #self.adc.offset should maybe be ignored - passing for now but untested
            timeout = self.sc.capture(self.adc.offset, self.clock.adc_freq, max_fifo_size)
            timeout2 = self._capture_read(max_fifo_size-256)

            return timeout or timeout2

    def get_last_trace_segmented(self):
        """Return last trace assuming it was captued with segmented mode.

        NOTE: The length of each returned trace is 1 less sample than requested.

        Returns:
            2-D numpy array of the last captured traces.

        .. versionadded:: 5.5
            Added segmented capture (requires custom bitstream)
        """

        seg_len = self.adc.samples-1
        num_seg = int(len(self.data_points) / seg_len)

        return np.reshape(self.data_points[:num_seg*seg_len], (num_seg, seg_len))

    def _dict_repr(self) -> dict:
        rtn : Dict[str, Any] = {}
        rtn['sn'] = self.sn
        if self._is_husky:
            rtn['fpga_buildtime'] = self.fpga_buildtime
        rtn['fw_version'] = self.fw_version
        rtn['gain']    = self.gain._dict_repr()
        rtn['adc']     = self.adc._dict_repr()
        rtn['clock']   = self.clock._dict_repr()
        rtn['trigger'] = self.trigger._dict_repr()
        rtn['io']      = self.io._dict_repr()
        rtn['glitch']  = self.glitch._dict_repr()
        if self._getCWType() == "cw1200":
            rtn['SAD'] = self.SAD._dict_repr()
            rtn['decode_IO'] = self.decode_IO._dict_repr()
        if self._is_husky:
            rtn['SAD'] = self.SAD._dict_repr()
            rtn['ADS4128'] = self.ADS4128._dict_repr()
            if self.LA.present:
                rtn['LA'] = self.LA._dict_repr()
            if self.trace and self.trace.present:
                rtn['trace'] = self.trace._dict_repr()
            rtn['XADC'] = self.XADC._dict_repr()
            rtn['userio'] = self.userio._dict_repr()
            rtn['LEDs'] = self.LEDs._dict_repr()
            rtn['errors'] = self.errors._dict_repr()

        return rtn

    def __repr__(self):
        # Add some extra information about ChipWhisperer type here
        if self._is_connected:
            ret = "%s Device\n" % self._getCWType()
            return ret + dict_to_str(self._dict_repr())
        else:
            ret = "ChipWhisperer/OpenADC device (disconnected)"
            return ret

    def __str__(self):
        return self.__repr__()

    # def upgrade_firmware(self, fw_path=None):
    #     """Attempt a firmware upgrade. See https://chipwhisperer.readthedocs.io/en/latest/firmware.html for more information.

    #     .. versionadded:: 5.6.1
    #         Improved programming interface
    #     """
    #     prog = SAMFWLoader(self)
    #     prog.auto_program(fw_path)

    def fpga_reg_read(self, addr, numbytes):
        """Convenience method to read an FPGA register. Intended for debug/development.
        Args:
            addr (int): FPGA address to read.
            numbytes (int): number of bytes to read.

        Returns:
            read result: list of <numbytes> bytes.

        .. versionadded:: 5.6.1

        :meta private:

        """
        return list(self.sc.sendMessage(CODE_READ, addr, maxResp=numbytes))

    def fpga_reg_write(self, addr, listofbytes):
        """Convenience method to write an FPGA register. Intended for debug/development.
        Args:
            addr (int): FPGA address to write.
            listofbytes (int array): list of bytes to write.

        .. versionadded:: 5.6.1

        :meta private:

        """
        return self.sc.sendMessage(CODE_WRITE, addr, listofbytes)

    def __enter__(self):
        return self

    def __exit__(self, type, value, traceback):
        self.dis()<|MERGE_RESOLUTION|>--- conflicted
+++ resolved
@@ -676,14 +676,8 @@
             self.SAD = ChipWhispererSAD.ChipWhispererSAD(self.sc)
             self.decode_IO = ChipWhispererDecodeTrigger.ChipWhispererDecodeTrigger(self.sc)
 
-<<<<<<< HEAD
         if cwtype in ["cwhusky", "cwhuskyplus"]:
-            # self.pll = ChipWhispererHuskyClock.CDCI6214(self.sc)
             self._fpga_clk = ClockSettings(self.sc, hwinfo=self.hwinfo, is_husky=True)
-=======
-        if cwtype in ["cwhusky", "cwhusky-plus"]:
-            self._fpga_clk = ClockSettings(self.sc, hwinfo=self.hwinfo)
->>>>>>> 05fdefbb
             self.glitch_drp1 = XilinxDRP(self.sc, "CG1_DRP_DATA", "CG1_DRP_ADDR", "CG1_DRP_RESET")
             self.glitch_drp2 = XilinxDRP(self.sc, "CG2_DRP_DATA", "CG2_DRP_ADDR", "CG2_DRP_RESET")
             self.la_drp = XilinxDRP(self.sc, "LA_DRP_DATA", "LA_DRP_ADDR", "LA_DRP_RESET")
