#!/usr/bin/python
# -*- coding: utf-8 -*-
#
# Copyright (c) 2013-2016, NewAE Technology Inc
# All rights reserved.
#
# Find this and more at newae.com - this file is part of the chipwhisperer
# project, http://www.assembla.com/spaces/chipwhisperer
#
#    This file is part of chipwhisperer.
#
#    chipwhisperer is free software: you can redistribute it and/or modify
#    it under the terms of the GNU General Public License as published by
#    the Free Software Foundation, either version 3 of the License, or
#    (at your option) any later version.
#
#    chipwhisperer is distributed in the hope that it will be useful,
#    but WITHOUT ANY WARRANTY; without even the implied warranty of
#    MERCHANTABILITY or FITNESS FOR A PARTICULAR PURPOSE.  See the
#    GNU Lesser General Public License for more details.
#
#    You should have received a copy of the GNU General Public License
#    along with chipwhisperer.  If not, see <http://www.gnu.org/licenses/>.
#=================================================
import logging

import _OpenADCInterface as openadc
from chipwhisperer.common.utils.parameter import Parameterized, Parameter
from chipwhisperer.common.utils import util, timer


class OpenADCQt(Parameterized):
    _name= 'OpenADC'

    def __init__(self):
        self.dataUpdated = util.Signal()

        self.getParams()

        self.offset = 0.5
        self.ser = None
        self.sc = None
        self.parm_hwinfo = None
        self.parm_gain = None
        self.parm_trigger = None
        self.parm_clock = None

        self.datapoints = []

        self.timerStatusRefresh = timer.Timer()
        self.timerStatusRefresh.timeout.connect(self.statusRefresh)

    def setEnabled(self, enabled):
        pass

    def statusRefresh(self):
        pass

    def processData(self, data):
        fpData = []

        if data[0] != 0xAC:
            logging.warning("Unexpected sync byte: 0x%x" % data[0])
            return None

        for i in range(2, len(data)-1, 2):
            if (0x80 & data[i + 1]) or ((0x80 & data[i + 0]) == 0):
                logging.error('Error at byte ' + str(i) + '. Bytes: %x %x' % (data[i], data[i+1]))
                return None

            #Convert
            intpt = data[i + 1] | ((data[i+0] & 0x07) << 7)

            #input validation test: uncomment following and use
            #ramp input on FPGA
            ##if (intpt != lastpt + 1) and (lastpt != 0x3ff):
            ##    print "intpt: %x lstpt %x\n"%(intpt, lastpt)
            ##lastpt = intpt;

            fpData.append(float(intpt) / 1024.0 - self.offset)

        return fpData

    def arm(self):
        self.sc.arm()

<<<<<<< HEAD
    def read(self, update=True, NumberPoints=None):
        if NumberPoints == None:
            NumberPoints = self.parm_trigger.maxSamples()
=======
    def read(self, update=True, numberPoints=None, channelNr=0):
        if numberPoints == None:
            numberPoints = self.parm_trigger.maxSamples()
>>>>>>> 86bb09d5

        try:
            self.datapoints = self.sc.readData(NumberPoints)
        except IndexError, e:
            raise IOError("Error reading data: %s"%str(e))

<<<<<<< HEAD
        self.dataUpdated.emit(self.datapoints, -self.parm_trigger.presamples(True))
=======
        self.dataUpdated.emit(channelNr, self.datapoints, -self.parm_trigger.presamples(True), self.parm_clock.adcFrequency())
>>>>>>> 86bb09d5

    def capture(self, update=True, NumberPoints=None):
        timeout = self.sc.capture()
        self.read(update, NumberPoints)
        return timeout

    def reset(self):
        self.sc.setReset(True)
        self.params.refreshAllParameters()

    def test(self):
        self.sc.testAndTime()

    def con(self, ser):
        self.getParams().register()
        self.ser = ser
        # See if device seems to be attached
        self.sc = openadc.OpenADCInterface(self.ser)

        self.parm_hwinfo = openadc.HWInformation(self.sc)
        self.params.append(self.parm_hwinfo.getParams())

        self.parm_gain = openadc.GainSettings(self.sc)
        self.params.append(self.parm_gain.getParams())

        self.parm_trigger = openadc.TriggerSettings(self.sc)
        self.params.append(self.parm_trigger.getParams())

        self.parm_clock = openadc.ClockSettings(self.sc, hwinfo=self.parm_hwinfo)
        self.params.append(self.parm_clock.getParams())

        deviceFound = False
        numTries = 0

        # Try a few times
        while(deviceFound == False):

            if self.sc.devicePresent():
                deviceFound = True
                break

            numTries += 1
            if numTries == 5:
                try:
                    portname = self.ser.name
                except:
                    portname = "UNKNOWN"
                self.close()

                raise IOError("Opened port %s but failed to find OpenADC" % portname)

        self.params.refreshAllParameters()
        self.setEnabled(True)

    def close(self):
        self.params.deregister()
        self.ser = None
        if self.parm_hwinfo is not None:
            self.parm_hwinfo.getParams().delete()
        self.parm_hwinfo = None

        if self.parm_gain is not None:
            self.parm_gain.getParams().delete()
        self.parm_gain = None

        if self.parm_trigger is not None:
            self.parm_trigger.getParams().delete()
        self.parm_trigger = None

        if self.parm_clock is not None:
            self.parm_clock.getParams().delete()
        self.parm_clock = None
        self.sc = None

    def __del__(self):
        self.close()<|MERGE_RESOLUTION|>--- conflicted
+++ resolved
@@ -84,30 +84,20 @@
     def arm(self):
         self.sc.arm()
 
-<<<<<<< HEAD
-    def read(self, update=True, NumberPoints=None):
-        if NumberPoints == None:
-            NumberPoints = self.parm_trigger.maxSamples()
-=======
     def read(self, update=True, numberPoints=None, channelNr=0):
         if numberPoints == None:
             numberPoints = self.parm_trigger.maxSamples()
->>>>>>> 86bb09d5
 
         try:
-            self.datapoints = self.sc.readData(NumberPoints)
+            self.datapoints = self.sc.readData(numberPoints)
         except IndexError, e:
             raise IOError("Error reading data: %s"%str(e))
 
-<<<<<<< HEAD
-        self.dataUpdated.emit(self.datapoints, -self.parm_trigger.presamples(True))
-=======
         self.dataUpdated.emit(channelNr, self.datapoints, -self.parm_trigger.presamples(True), self.parm_clock.adcFrequency())
->>>>>>> 86bb09d5
 
-    def capture(self, update=True, NumberPoints=None):
+    def capture(self, update=True, numberPoints=None):
         timeout = self.sc.capture()
-        self.read(update, NumberPoints)
+        self.read(update, numberPoints)
         return timeout
 
     def reset(self):
