--- conflicted
+++ resolved
@@ -115,8 +115,4 @@
 
             self.datapoints.append(data)
 
-<<<<<<< HEAD
-        self.dataUpdated.emit(self.datapoints, 0)
-=======
-        self.dataUpdated.emit(0, self.datapoints, 0, 0)
->>>>>>> 95c2b026
+        self.dataUpdated.emit(0, self.datapoints, 0, 0)