--- conflicted
+++ resolved
@@ -43,12 +43,8 @@
         self.set_prescale(1, 5)
         self._fpga_clk_freq = 48E6
         self._glitch = None
-<<<<<<< HEAD
-
-=======
         self._cached_adc_freq = None
-        
->>>>>>> ce34c402
+
     def write_reg(self, addr, data):
         """Write to a CDCI6214 Register over I2C
 
