#!/usr/bin/python
# -*- coding: utf-8 -*-
#
# Copyright (c) 2013-2021, NewAE Technology Inc
# All rights reserved.
#
# Authors: Colin O'Flynn
#
# Find this and more at newae.com - this file is part of the chipwhisperer
# project, http://www.assembla.com/spaces/chipwhisperer
#
#    This file is part of chipwhisperer.
#
#    chipwhisperer is free software: you can redistribute it and/or modify
#    it under the terms of the GNU General Public License as published by
#    the Free Software Foundation, either version 3 of the License, or
#    (at your option) any later version.
#
#    chipwhisperer is distributed in the hope that it will be useful,
#    but WITHOUT ANY WARRANTY; without even the implied warranty of
#    MERCHANTABILITY or FITNESS FOR A PARTICULAR PURPOSE.  See the
#    GNU Lesser General Public License for more details.
#
#    You should have received a copy of the GNU General Public License
#    along with chipwhisperer.  If not, see <http://www.gnu.org/licenses/>.
#=================================================
import time
from . import ChipWhispererGlitch
from ....common.utils import util

from ....logging import *

CODE_READ = 0x80
CODE_WRITE = 0xC0
ADDR_ADC_TRIGGER_LEVEL = 21
ADDR_DATA = 33
ADDR_LEN = 34
ADDR_BAUD = 35
ADDR_AUX_IO = 37
ADDR_EXTCLK = 38
ADDR_TRIGSRC = 39
ADDR_TRIGMOD = 40
ADDR_I2CSTATUS = 47
ADDR_I2CDATA = 48
ADDR_IOROUTE = 55
ADDR_IOREAD = 59
ADDR_EDGE_TRIGGER = 113
ADDR_SOFTPOWER_CONTROL = 115
ADDR_NUM_TRIGGERS_STAT = 117
ADDR_NUM_TRIGGERS_DATA = 118
ADDR_SEQ_TRIG_CONFIG = 119
ADDR_SEQ_TRIG_MINMAX = 120
ADDR_SEQ_TRIG_UART_EDGE_CHOOSER = 121

# API aliases for the TIO settings
_tio_alias = {
    'serial_tx': 'Serial TXD',
    'serial_rx': 'Serial RXD',
    'serial_tx_rx': 'Serial-TX/RX',
    'gpio_low': 'GPIO',
    'gpio_high': 'GPIO',
    'gpio_disabled': 'GPIO',
    'high_z': 'High-Z'
}

# More aliases for GPIO
_gpio_alias = {
    'gpio_low': 'low',
    'gpio_high': 'high',
    'gpio_disabled': 'disabled',
}

# Reverse alias lookup
_tio_api_alias = {_tio_alias[n]: n for n in _tio_alias}
_gpio_api_alias = {_gpio_alias[n]: n for n in _gpio_alias}

class CWExtraSettings:
    PIN_FPA = 0x01
    PIN_TNRST = 0x02
    PIN_RTIO1 = 0x04
    PIN_RTIO2 = 0x08
    PIN_RTIO3 = 0x10
    PIN_RTIO4 = 0x20
    MODE_OR = 0x00
    MODE_AND = 0x01
    MODE_NAND = 0x02
<<<<<<< HEAD

    PIN_USERIO0 = 0x0100
    PIN_USERIO1 = 0x0200
    PIN_USERIO2 = 0x0400
    PIN_USERIO3 = 0x0800
    PIN_USERIO4 = 0x1000
    PIN_USERIO5 = 0x2000
    PIN_USERIO6 = 0x4000
    PIN_USERIO7 = 0x8000
=======

    PIN_USERIO0 = 0x0100
    PIN_USERIO1 = 0x0200
    PIN_USERIO2 = 0x0400
    PIN_USERIO3 = 0x0800
    PIN_USERIO4 = 0x1000
    PIN_USERIO5 = 0x2000
    PIN_USERIO6 = 0x4000
    PIN_USERIO7 = 0x8000

    MODULE_BASIC = 0x00
    MODULE_ADVPATTERN = 0x01
    MODULE_SADPATTERN = 0x02
    MODULE_DECODEIO = 0x03
    MODULE_TRACE = 0x04
    MODULE_ADC = 0x05
    MODULE_EDGE_COUNTER = 0x06
>>>>>>> 09018122

    CLOCK_FPA = 0x00
    CLOCK_FPB = 0x01
    CLOCK_PLL = 0x02
    CLOCK_RTIOIN = 0x03
    CLOCK_RTIOOUT = 0x04

    IOROUTE_HIGHZ = 0
    IOROUTE_STX = 0b00000001
    IOROUTE_SRX = 0b00000010
    IOROUTE_USIO = 0b00000100
    IOROUTE_USII = 0b00001000
    IOROUTE_USINOUT = 0b00011000
    IOROUTE_STXRX = 0b00100010
    IOROUTE_GPIO = 0b01000000
    IOROUTE_GPIOE = 0b10000000

    GLITCH_OUT_DISABLE = 0
    GLITCH_OUT_HP = 1 << 0
    GLITCH_OUT_LP = 1 << 1
    GLITCH_OUT_BOTH = GLITCH_OUT_HP | GLITCH_OUT_LP
    GLITCH_OUT_CLR = ~GLITCH_OUT_BOTH

    _name = "CW Extra Settings"

    def __init__(self, oa, cwtype):

        if cwtype == "cwrev2":
            hasFPAFPB = True
            hasGlitchOut = False
            hasPLL = True
            hasAux=False
            hasUserio=False
        elif cwtype == "cwlite":
            hasFPAFPB=False
            hasGlitchOut=True
            hasPLL=False
            hasAux=False
            hasUserio=False
        elif cwtype == "cw1200":
            hasFPAFPB=False
            hasGlitchOut=True
            hasPLL=False
            hasAux=True
            hasUserio=False
        elif cwtype in ["cwhusky", "cwhusky-plus"]:
            hasFPAFPB=False
            hasGlitchOut=True
            hasPLL=False
            hasAux=True
            hasUserio=True
        else:
            raise ValueError("Unknown ChipWhisperer: %s" % cwtype)

        self.oa = oa
        self.hasFPAFPB = hasFPAFPB
        self.hasGlitchOut = hasGlitchOut
        self.hasPLL = hasPLL
        self.hasAux = hasAux
        self.hasUserio = hasUserio


        #Add special single-class items used as higher-level API
        self.gpiomux = GPIOSettings(self)
        self.triggermux = TriggerSettings(self)
        self.protrigger = ProTrigger(self)
        self.huskytrigger = HuskyTrigger(self)

        if cwtype in ["cwhusky", "cwhusky-plus"]:
            self.gpiomux._is_husky = True
            self.triggermux._is_husky = True
            self._addr_trigsrc_size = 2
            self._is_husky = True
        else:
            self._addr_trigsrc_size = 1
            self._is_husky = False

### IOROUTE Helpers

    def read_ioroute(self):
        """Reads the IOROUTE device state.

        Return:
            bytearray representing the IOROUTE state.
        """
        return self.oa.msg_read(ADDR_IOROUTE, max_resp=8)

    def write_ioroute(self, data):
        """Writes a specified state to IOROUTE.
        """
        self.oa.msg_write(ADDR_IOROUTE, data)

    def extr_ioroute_mask(self, i, mask):
        return self.oa.msg_extr_mask(ADDR_IOROUTE, i, mask, max_resp=8)

    def test_ioroute_mask(self, i, mask):
        """Evaluates a non-zero flag for a specified byte in the IOROUTE state.

        Return:
            False if the mask evaluates to 0, else True.
        """
        return self.oa.msg_test_mask(ADDR_IOROUTE, i, mask, max_resp=8)

    def set_ioroute_mask(self, i, mask):
        """OR's a mask into a specified byte in the IOROUTE state.

        Return:
            The updated IOROUTE state.
        """
        return self.oa.msg_set_mask(ADDR_IOROUTE, i, mask, max_resp=8)

    def clr_ioroute_mask(self, i, mask):
        """NAND's a mask into a specified byte in the IOROUTE state.

        Return:
            The updated IOROUTE state.
        """
        return self.oa.msg_clr_mask(ADDR_IOROUTE, i, mask, max_resp=8)

    def upd_ioroute_mask(self, i, mask, set):
        """Conditionally OR's or NAND's a mask into a specified byte in the IOROUTE state.

        Return:
            The updated IOROUTE state.
        """
        return self.oa.msg_upd_mask(ADDR_IOROUTE, i, mask, set, max_resp=8)

    def ins_ioroute_mask(self, i, mask, value):
        """Injects a value into a specified byte in the IOROUTE state.

        Return:
            The updated IOROUTE state.
        """
        return self.oa.msg_ins_mask(ADDR_IOROUTE, i, mask, value, max_resp=8)

    def get_ioroute_value(self, i):
        """Gets a specified byte from the IOROUTE state.

        Return:
            The specified IOROUTE byte.
        """
        return self.oa.msg_get_value(ADDR_IOROUTE, i, max_resp=8)

    def set_ioroute_value(self, i, value):
        """Assigns a specified byte in the IOROUTE state.

        Return:
            The updated IOROUTE state.
        """
        return self.oa.msg_set_value(ADDR_IOROUTE, i, value, max_resp=8)

### GPIO Settings

    def _setGPIOState(self, state, IONumber):
        # Special GPIO nRST, PDID, PDIC
        if IONumber >= 100:
            if IONumber == 100:  # nRST IO Number
                bitnum = 0
            elif IONumber == 101:  # PDID IO Number
                bitnum = 2
            elif IONumber == 102:  # PDIC IO Number
                bitnum = 4
            else:
                raise ValueError("Invalid special IO Number: %d" % IONumber)

            data = self.oa.sendMessage(CODE_READ, ADDR_IOROUTE, Validate=False, maxResp=8)

            if state is None:
                # Disable GPIO mode
                data[6] &= ~(1 << bitnum)
            else:
                # Enable GPIO mode
                data[6] |= (1 << bitnum)

                # Set pin high/low
                if state:
                    data[6] |= (1 << (bitnum + 1))
                else:
                    data[6] &= ~(1 << (bitnum + 1))

            self.oa.sendMessage(CODE_WRITE, ADDR_IOROUTE, data)

        # Regular GPIO1-4
        elif state is not None:
            data = self.oa.sendMessage(CODE_READ, ADDR_IOROUTE, Validate=False, maxResp=8)

            if data[IONumber] & self.IOROUTE_GPIOE == 0:
                raise IOError("TargetIO %d is not in GPIO mode" % IONumber)

            if state:
                data[IONumber] |= self.IOROUTE_GPIO
            else:
                data[IONumber] &= ~(self.IOROUTE_GPIO)

            self.oa.sendMessage(CODE_WRITE, ADDR_IOROUTE, data)

    def setGPIOState1(self, state):
        self._setGPIOState(state, 0)

    def setGPIOState2(self, state):
        self._setGPIOState(state, 1)

    def setGPIOState3(self, state):
        self._setGPIOState(state, 2)

    def setGPIOState4(self, state):
        self._setGPIOState(state, 3)
<<<<<<< HEAD

    def setGPIOStatenrst(self, state):
        self._setGPIOState(state, 100)

    def setGPIOStatepdid(self, state):
        self._setGPIOState(state, 101)

    def setGPIOStatepdic(self, state):
        self._setGPIOState(state, 102)

    def setGPIOState(self, state, IONumber):
        if IONumber == 0:
            self.setGPIOState1(state)
        elif IONumber == 1:
            self.setGPIOState2(state)
        elif IONumber == 2:
            self.setGPIOState3(state)
        elif IONumber == 3:
            self.setGPIOState4(state)
        elif IONumber == 100:
            self.setGPIOStatenrst(state)
        elif IONumber == 101:
            self.setGPIOStatepdid(state)
        elif IONumber == 102:
            self.setGPIOStatepdic(state)
        else:
            raise ValueError("Invalid GPIO State")

    def getGPIOState(self, IONumber):
        data = self.oa.sendMessage(CODE_READ, ADDR_IOROUTE, Validate=False, maxResp=8)

        #Catch special modes
        if IONumber >= 100:
            if IONumber == 100: # nRST IO Number
                bitnum = 0
            elif IONumber == 101: # PDID IO Number
                bitnum = 2
            elif IONumber == 102: # PDIC IO Number
                bitnum = 4
            else:
                raise ValueError("Invalid special IO Number: %d"%IONumber)

            if (data[6] & (1<<bitnum)) == 0:
                return None
            else:
                return (data[6] & (1<<(bitnum+1))) != 0

        if data[IONumber] & self.IOROUTE_GPIOE == 0:
            return None

        return data[IONumber] & self.IOROUTE_GPIO

    def readTIOPins(self):
        """Read signal level of all 4 Target IOn pins synchronously.

        In most cases this is useful for low-speed digital input, hence the
        GPIO state of the Target IOn pin(s) used for digital input should be
        configured as 'High-Z'.

        Returns a bit mask where set bits indicate which of the 4 target IOn
        pins is read as high. Counting starts at bit 0, for example, bit0
        refers to tio1.
        """

        data = self.oa.sendMessage(CODE_READ, ADDR_IOREAD, Validate=False, maxResp=1)
        return data[0]

    def readTIOPin(self, tio):
        """Read signal level of a Target IOn pin.

        Returns True if the signal level of the Target IOn pin is high,
        otherwise False is returned.
        """
        if tio < 1 or tio > 4:
            raise ValueError("Invalid Target IO. Currently only tio1 to tio4 are supported.")
        tios = self.readTIOPins()
        return (tios & (1<<(tio-1))) > 0

    def setTargetIOMode1(self, setting):
        self._setTargetIOMode(setting, 0)

    def setTargetIOMode2(self, setting):
        self._setTargetIOMode(setting, 1)

    def setTargetIOMode3(self, setting):
        self._setTargetIOMode(setting, 2)

    def setTargetIOMode4(self, setting):
        self._setTargetIOMode(setting, 3)

    def _setTargetIOMode(self, setting, IONumber):
        #Sends actual IO mode to FPGA
        data = self.oa.sendMessage(CODE_READ, ADDR_IOROUTE, Validate=False, maxResp=8)
        data[IONumber] = setting
        self.oa.sendMessage(CODE_WRITE, ADDR_IOROUTE, data)

    def setTargetIOMode(self, setting, IONumber):
        #To keep parameters syncronized, we need ot call individual set functions
        if IONumber == 0:
            self.setTargetIOMode1(setting)
        elif IONumber == 1:
            self.setTargetIOMode2(setting)
        elif IONumber == 2:
            self.setTargetIOMode3(setting)
        elif IONumber == 3:
            self.setTargetIOMode4(setting)
        else:
            raise ValueError("Invalid IO Number, valid range is 0,1,2,3", IONumber)

    def getTargetIOMode(self, IONumber):
        data = self.oa.sendMessage(CODE_READ, ADDR_IOROUTE, Validate=False, maxResp=8)
        return data[IONumber]

    def setClockSource(self, source):
        data = self.oa.sendMessage(CODE_READ, ADDR_EXTCLK, Validate=False, maxResp=1)
        data[0] = (data[0] & ~0x07) | source
        self.oa.sendMessage(CODE_WRITE, ADDR_EXTCLK, data)

    def clockSource(self):
        resp = self.oa.sendMessage(CODE_READ, ADDR_EXTCLK, Validate=False, maxResp=1)
        return resp[0] & 0x07

    def setTargetCLKOut(self, clkout):
        data = self.oa.sendMessage(CODE_READ, ADDR_EXTCLK, Validate=False, maxResp=1)
        data[0] = (data[0] & ~(3<<5)) | (clkout << 5)
        self.oa.sendMessage(CODE_WRITE, ADDR_EXTCLK, data)

    def targetClkOut(self):
        resp = self.oa.sendMessage(CODE_READ, ADDR_EXTCLK, Validate=False, maxResp=1)
        return ((resp[0] & (3<<5)) >> 5)

### VCC Glitch Control

    def vglitch_get_mode(self):
        """Gets a GLITCH_OUT_* bitmask indicating which VCC glitch MOSFET's are enabled.

        Return:
            A bitmask of GLITCH_OUT_HP/LP set if they are enabled.
        """
        return self.extr_ioroute_mask(4, self.GLITCH_OUT_BOTH)

    def vglitch_set_mode(self, mask):
        """Sets the VCC glitch mosfet enabled states.

        Return:
            The updated IOROUTE state.
        """
        return self.ins_ioroute_mask(4, self.GLITCH_OUT_BOTH, mask)

    def vglitch_get_hp(self):
        """Gets the enabled state for the HP glitch mosfet.

        Return:
            True if the HP glitch mosfet is enabled, else False.
        """
        return self.test_ioroute_mask(4, self.GLITCH_OUT_HP)

    def vglitch_get_lp(self):
        """Gets the enabled state for the LP glitch mosfet.

        Return:
            True if the LP glitch mosfet is enabled, else False.
        """
        return self.test_ioroute_mask(4, self.GLITCH_OUT_LP)

    def vglitch_enable(self, mask, enabled):
        """Conditionally enables or disables a GLITCH_OUT_* mask.

        Return:
            The updated IOROUTE state.
        """
        return self.upd_ioroute_mask(4, mask & self.GLITCH_OUT_BOTH, enabled)

    def vglitch_clear(self):
        """Disables both of the VCC glitch mosfets.

        Return:
            The updated IOROUTE state.
        """
        return self.clr_ioroute_mask(4, self.GLITCH_OUT_BOTH)

    def vglitch_reset(self, delay):
        """Disables and reenables the VCC glitch mosfets that were previously enabled.

        TODO: Would be nice to have this as firmware API call.

        Return:
            The updated IOROUTE state.
        """
        data = self.read_ioroute()
        d4 = data[4]

        data[4] = d4 & self.GLITCH_OUT_CLR
        self.write_ioroute(data)

        time.sleep(delay)

        data[4] = d4
        self.write_ioroute(data)
        return data

### Power Settings

    def setAVRISPMode(self, enabled):
        data = self.oa.sendMessage(CODE_READ, ADDR_IOROUTE, Validate=False, maxResp=8)
        if enabled:
            data[5] |= 0x01
        else:
            data[5] &= ~(0x01)

        self.oa.sendMessage(CODE_WRITE, ADDR_IOROUTE, data)

    def setTargetPowerState(self, enabled):
        data = self.oa.sendMessage(CODE_READ, ADDR_IOROUTE, Validate=False, maxResp=8)
        if enabled:
            data[5] &= ~(0x02)
        else:
            data[5] |= (0x02)

        self.oa.sendMessage(CODE_WRITE, ADDR_IOROUTE, data)

    def setTargetPowerSlew(self, fastmode):
        data = self.oa.sendMessage(CODE_READ, ADDR_IOROUTE, Validate=False, maxResp=8)
        if fastmode:
            data[5] |= (0x04)
        else:
            data[5] &= ~(0x04)

        self.oa.sendMessage(CODE_WRITE, ADDR_IOROUTE, data)

    def setHuskySoftPowerOnParameters(self, pwm_cycles1, pwm_cycles2, pwm_period, pwm_off_time1, pwm_off_time2):
        """Sets the soft power-on PWM parameters.

        Args:
            pwm_cycles1 (8-bit int): this plus pwm_cycles2 is the number of PWM on/off cycles before power is fully on
            pwm_cycles2 (8-bit int): this plus pwm_cycles1 is the number of PWM on/off cycles before power is fully on
            pwm_period (16-bit int): number of cycles in PWM period
            pwm_off_time1 (16-bit int): number of cycles in PWM period where power is off, for the first pwm_cycles1
        """
        if not self._is_husky:
            raise ValueError("For Husky only")
        raw = [pwm_cycles1, pwm_cycles2]
        raw.extend(list(int.to_bytes(pwm_period, length=2, byteorder='little')))
        raw.extend(list(int.to_bytes(pwm_off_time1, length=2, byteorder='little')))
        raw.extend(list(int.to_bytes(pwm_off_time2, length=2, byteorder='little')))
        self.oa.sendMessage(CODE_WRITE, ADDR_SOFTPOWER_CONTROL, raw)

    def getHuskySoftPowerOnParameters(self):
        """Get the soft power-on PWM parameters as (pwm_cycles1, pwm_cycles2, pwm_period, pwm_off_time1, pwm_off_time2)
        """
        if not self._is_husky:
            raise ValueError("For Husky only")
        raw = self.oa.sendMessage(CODE_READ, ADDR_SOFTPOWER_CONTROL, Validate=False, maxResp=8)
        pwm_cycles1 = raw[0]
        pwm_cycles2 = raw[1]
        pwm_period = int.from_bytes(raw[2:4], byteorder='little')
        pwm_off_time1 = int.from_bytes(raw[4:6], byteorder='little')
        pwm_off_time2 = int.from_bytes(raw[6:8], byteorder='little')
        return (pwm_cycles1, pwm_cycles2, pwm_period, pwm_off_time1, pwm_off_time2)

    def getTargetPowerState(self):
        data = self.oa.sendMessage(CODE_READ, ADDR_IOROUTE, Validate=False, maxResp=8)
        if data[5] & 0x02:
            return False
        else:
            return True

    def setPin(self, enabled, pin):
        current = self.getPins()

        pincur = current[0] & ~(pin)
        if enabled:
            pincur = pincur | pin

        self.setPins(pincur, current[1])

    def getPin(self, pin):
        current = self.getPins()
        current = current[0] & pin
        if current == 0:
            return False
        else:
            return True

    def setPinMode(self, mode):
        current = self.getPins()
        self.setPins(current[0], mode)

    def getPinMode(self):
        current = self.getPins()
        return current[1]

    def setPins(self, pins, mode):
        d = list(int.to_bytes((mode << 6) | pins, length=self._addr_trigsrc_size, byteorder='little'))
        self.oa.sendMessage(CODE_WRITE, ADDR_TRIGSRC, d, maxResp=self._addr_trigsrc_size)

    def getPins(self):
        resp = self.oa.sendMessage(CODE_READ, ADDR_TRIGSRC, Validate=False, maxResp=self._addr_trigsrc_size)
        pins, mode = self.raw2pins(resp)
        return(pins, mode)

    def raw2pins(self, raw):
        pins = raw[0] & 0x3F
        if self._addr_trigsrc_size == 2:
            pins += (raw[1] << 8)
        mode = raw[0] >> 6
        return(pins, mode)

    def setTriggerModule(self, module):
        #When using special modes, force rising edge & stop user from easily changing
        resp = self.oa.sendMessage(CODE_READ, ADDR_TRIGMOD, Validate=False, maxResp=1)
        resp[0] &= 0xF8
        resp[0] |= module
        self.oa.sendMessage(CODE_WRITE, ADDR_TRIGMOD, resp)

    def getTriggerModule(self):
        resp = self.oa.sendMessage(CODE_READ, ADDR_TRIGMOD, Validate=False, maxResp=1)
        return resp[0]

    def setTrigOutAux(self, enabled):
        resp = self.oa.sendMessage(CODE_READ, ADDR_TRIGMOD, Validate=False, maxResp=1)
        resp[0] &= 0xE7
        if enabled:
            resp[0] |= 0x08
        self.oa.sendMessage(CODE_WRITE, ADDR_TRIGMOD, resp)

    def setTrigOut(self, enabled):
        resp = self.oa.sendMessage(CODE_READ, ADDR_TRIGMOD, Validate=False, maxResp=1)
        resp[0] &= 0xE7
        if enabled:
            resp[0] |= 0x08
        self.oa.sendMessage(CODE_WRITE, ADDR_TRIGMOD, resp)

    def getTrigOut(self):
        resp = self.oa.sendMessage(CODE_READ, ADDR_TRIGMOD, Validate=False, maxResp=1)
        return resp[0] & 0x08

class GPIOSettings(util.DisableNewAttr):
    VCC_GLITCHT_DISABLED = CWExtraSettings.GLITCH_OUT_DISABLE
    VCC_GLITCHT_HP = CWExtraSettings.GLITCH_OUT_HP
    VCC_GLITCHT_LP = CWExtraSettings.GLITCH_OUT_LP
    VCC_GLITCHT_BOTH = CWExtraSettings.GLITCH_OUT_BOTH

    # NOTE: Technically, VCC_GLITCHT is a bit field, but in this situation, it can also be used as a 4 value enum.
    VCC_GLITCHT_TRANSLATE = util.EnumTranslationDirect.alloc_instance(
        (
            'disabled',
            'hp',
            'lp',
            'both',
        ), {
            None: VCC_GLITCHT_DISABLED,
        }
    )

    def __init__(self, cwextra):
        super().__init__()
        self.cwe = cwextra

        # This stuff actually matters, used with _tio_alias above
        self.TIO_VALID = [
            {'Serial TXD': self.cwe.IOROUTE_STX, 'Serial RXD': self.cwe.IOROUTE_SRX, 'USI-Out': self.cwe.IOROUTE_USIO,
             'USI-In': self.cwe.IOROUTE_USII, 'GPIO': self.cwe.IOROUTE_GPIOE, 'High-Z': self.cwe.IOROUTE_HIGHZ},

            {'Serial TXD': self.cwe.IOROUTE_STX, 'Serial RXD': self.cwe.IOROUTE_SRX, 'USI-Out': self.cwe.IOROUTE_USIO,
             'USI-In': self.cwe.IOROUTE_USII, 'GPIO': self.cwe.IOROUTE_GPIOE, 'High-Z': self.cwe.IOROUTE_HIGHZ},

            {'Serial TXD': self.cwe.IOROUTE_STX, 'Serial RXD': self.cwe.IOROUTE_SRX,
             'Serial-TX/RX': self.cwe.IOROUTE_STXRX,
             'USI-Out': self.cwe.IOROUTE_USIO, 'USI-In': self.cwe.IOROUTE_USII, 'USI-IN/OUT': self.cwe.IOROUTE_USINOUT,
             'GPIO': self.cwe.IOROUTE_GPIOE, 'High-Z': self.cwe.IOROUTE_HIGHZ},

            {'Serial TXD': self.cwe.IOROUTE_STX, 'GPIO': self.cwe.IOROUTE_GPIOE, 'High-Z': self.cwe.IOROUTE_HIGHZ}
        ]

        self.HS2_VALID = {'disabled': 0, 'clkgen': 2, 'glitch': 3}
        self._is_husky = False

        self.disable_newattr()


    def read_tio_states(self):
        bitmask = self.cwe.readTIOPins()
        return tuple(((bitmask >> i) & 0x01) for i in range(4))

    def _dict_repr(self):
        rtn = {}
        rtn['tio1'] = self.tio1
        rtn['tio2'] = self.tio2
        rtn['tio3'] = self.tio3
        rtn['tio4'] = self.tio4

        rtn['pdid'] = self.pdid
        rtn['pdic'] = self.pdic
        rtn['nrst'] = self.nrst

        rtn['glitch_hp'] = self.glitch_hp
        rtn['glitch_lp'] = self.glitch_lp

        rtn['extclk_src'] = self.extclk_src
        rtn['hs2'] = self.hs2

        rtn['target_pwr'] = self.target_pwr

        rtn['tio_states'] = self.tio_states

        rtn['cdc_settings'] = self.cdc_settings

        if self._is_husky:
            rtn['aux_io_mcx'] = self.aux_io_mcx
            rtn['glitch_trig_mcx'] = self.glitch_trig_mcx

        return rtn

    @property
    def tio_states(self):
        """
        Reads the logic level of the TIO pins (1-4) and
        returns them as a tuple of the logic levels.

        .. warning:: ChipWhisperer firmware before release 5.2.1 does not support
            reading the TIO pins!

        :getter: Read TIO states

        Returns:
            A tuple of 1's and 0's representing the logic levels
            of each TIO pin

        .. versionadded:: 5.3
            Add documented interface for the old method of reading TIO pins
        """
        return self.read_tio_states()

    @property
    def pdid_state(self):
        """ Reads the logic level of the PDID pin. Supported by Husky only.
        """
        return self._get_extra_pin(7)

    @property
    def pdic_state(self):
        """ Reads the logic level of the PDIC pin. Supported by Husky only.
        """
        return self._get_extra_pin(6)

    @property
    def miso_state(self):
        """ Reads the logic level of the MISO pin. Supported by Husky only.
        """
        return self._get_extra_pin(5)

    @property
    def mosi_state(self):
        """ Reads the logic level of the MOSI pin. Supported by Husky only.
        """
        return self._get_extra_pin(4)

    @property
    def nrst_state(self):
        """ Reads the logic level of the nRST pin. Supported by Husky only.
        """
        return self._get_extra_pin(8)

    @property
    def sck_state(self):
        """ Reads the logic level of the SCK pin. Supported by Husky only.
        """
        return self._get_extra_pin(9)

    def _get_extra_pin(self, bit):
        if not self._is_husky:
            raise ValueError("For CW-Husky only.")
        raw = int.from_bytes(self.cwe.oa.sendMessage(CODE_READ, ADDR_IOREAD, Validate=False, maxResp=2), byteorder='little')
        return ((raw >> bit) & 0x01)

    def __repr__(self):
        return util.dict_to_str(self._dict_repr())

    def __str__(self):
        return self.__repr__()

    def _tioApiToInternal(self, tio_setting):
        """Convert an API TIO string to a (TIO, GPIO) parameter tuple

        Ex:
         * "serial_tx" -> ("Serial TXD", None)
         * "gpio_high" -> ("GPIO", "High")
        """

        # Accept None in place of "high-z"
        if tio_setting is None:
            return ("High-Z", None)
        # Accept True/False in place of "gpio_low"/"gpio_high"
        if isinstance(tio_setting, int):
            if tio_setting:
                gpio_mode = "high"
            else:
                gpio_mode = "low"
            return ("GPIO", gpio_mode)

        if tio_setting not in _tio_alias:
            raise ValueError("Can't find TIO setting %s; valid values: %s" % (tio_setting, _tio_alias), tio_setting)
        tio_param = _tio_alias[tio_setting]

        if tio_param == "GPIO":
            gpio_param = _gpio_alias[tio_setting]
            return (tio_param, gpio_param)
        else:
            return (tio_param, None)

    def _tioInternalToApi(self, tio_setting, gpio_setting):
        """Convert TIO and GPIO parameter settings to an API string.

        Ex:
         * ("Serial TXD", None) -> "serial_tx"
         * ("GPIO", "High") -> "gpio_high"
        """
        try:
            if tio_setting == "GPIO":
                return _gpio_api_alias[gpio_setting]
            else:
                return _tio_api_alias[tio_setting]
        except KeyError:
            return "?"

    @property
    def cdc_settings(self):
        """Check or set whether USART settings can be changed via the USB CDC connection

        i.e. whether you can change USART settings (baud rate, 8n1) via a serial client like PuTTY

        :getter: An array of length four for four possible CDC serial ports (though only one is used)

        :setter: Can set either via an integer (which sets both ports) or an array of length 4 (which sets each port)

        Returns None if using firmware before the CDC port was added
        """
        rawver = self.cwe.oa.serial.readFwVersion()
        ver = '{}.{}'.format(rawver[0], rawver[1])
        if ver < '0.30':
            return None
        return self.cwe.oa.serial.get_cdc_settings()
=======
>>>>>>> 09018122

    def setGPIOStatenrst(self, state):
        self._setGPIOState(state, 100)

    def setGPIOStatepdid(self, state):
        self._setGPIOState(state, 101)

    def setGPIOStatepdic(self, state):
        self._setGPIOState(state, 102)

    def setGPIOState(self, state, IONumber):
        if IONumber == 0:
            self.setGPIOState1(state)
        elif IONumber == 1:
            self.setGPIOState2(state)
        elif IONumber == 2:
            self.setGPIOState3(state)
        elif IONumber == 3:
            self.setGPIOState4(state)
        elif IONumber == 100:
            self.setGPIOStatenrst(state)
        elif IONumber == 101:
            self.setGPIOStatepdid(state)
        elif IONumber == 102:
            self.setGPIOStatepdic(state)
        else:
            raise ValueError("Invalid GPIO State")

    def getGPIOState(self, IONumber):
        data = self.oa.sendMessage(CODE_READ, ADDR_IOROUTE, Validate=False, maxResp=8)

        #Catch special modes
        if IONumber >= 100:
            if IONumber == 100: # nRST IO Number
                bitnum = 0
            elif IONumber == 101: # PDID IO Number
                bitnum = 2
            elif IONumber == 102: # PDIC IO Number
                bitnum = 4
            else:
                raise ValueError("Invalid special IO Number: %d"%IONumber)

            if (data[6] & (1<<bitnum)) == 0:
                return None
            else:
                return (data[6] & (1<<(bitnum+1))) != 0

        if data[IONumber] & self.IOROUTE_GPIOE == 0:
            return None

        return data[IONumber] & self.IOROUTE_GPIO

    def readTIOPins(self):
        """Read signal level of all 4 Target IOn pins synchronously.

        In most cases this is useful for low-speed digital input, hence the
        GPIO state of the Target IOn pin(s) used for digital input should be
        configured as 'High-Z'.

        Returns a bit mask where set bits indicate which of the 4 target IOn
        pins is read as high. Counting starts at bit 0, for example, bit0
        refers to tio1.
        """

        data = self.oa.sendMessage(CODE_READ, ADDR_IOREAD, Validate=False, maxResp=1)
        return data[0]

    def readTIOPin(self, tio):
        """Read signal level of a Target IOn pin.

        Returns True if the signal level of the Target IOn pin is high,
        otherwise False is returned.
        """
        if tio < 1 or tio > 4:
            raise ValueError("Invalid Target IO. Currently only tio1 to tio4 are supported.")
        tios = self.readTIOPins()
        return (tios & (1<<(tio-1))) > 0

    def setTargetIOMode1(self, setting):
        self._setTargetIOMode(setting, 0)

    def setTargetIOMode2(self, setting):
        self._setTargetIOMode(setting, 1)

    def setTargetIOMode3(self, setting):
        self._setTargetIOMode(setting, 2)

    def setTargetIOMode4(self, setting):
        self._setTargetIOMode(setting, 3)

    def _setTargetIOMode(self, setting, IONumber):
        #Sends actual IO mode to FPGA
        data = self.oa.sendMessage(CODE_READ, ADDR_IOROUTE, Validate=False, maxResp=8)
        data[IONumber] = setting
        self.oa.sendMessage(CODE_WRITE, ADDR_IOROUTE, data)

    def setTargetIOMode(self, setting, IONumber):
        #To keep parameters syncronized, we need ot call individual set functions
        if IONumber == 0:
            self.setTargetIOMode1(setting)
        elif IONumber == 1:
            self.setTargetIOMode2(setting)
        elif IONumber == 2:
            self.setTargetIOMode3(setting)
        elif IONumber == 3:
            self.setTargetIOMode4(setting)
        else:
            raise ValueError("Invalid IO Number, valid range is 0,1,2,3", IONumber)

    def getTargetIOMode(self, IONumber):
        data = self.oa.sendMessage(CODE_READ, ADDR_IOROUTE, Validate=False, maxResp=8)
        return data[IONumber]

    def setClockSource(self, source):
        data = self.oa.sendMessage(CODE_READ, ADDR_EXTCLK, Validate=False, maxResp=1)
        data[0] = (data[0] & ~0x07) | source
        self.oa.sendMessage(CODE_WRITE, ADDR_EXTCLK, data)

    def clockSource(self):
        resp = self.oa.sendMessage(CODE_READ, ADDR_EXTCLK, Validate=False, maxResp=1)
        return resp[0] & 0x07

    def setTargetCLKOut(self, clkout):
        data = self.oa.sendMessage(CODE_READ, ADDR_EXTCLK, Validate=False, maxResp=1)
        data[0] = (data[0] & ~(3<<5)) | (clkout << 5)
        self.oa.sendMessage(CODE_WRITE, ADDR_EXTCLK, data)

    def targetClkOut(self):
        resp = self.oa.sendMessage(CODE_READ, ADDR_EXTCLK, Validate=False, maxResp=1)
        return ((resp[0] & (3<<5)) >> 5)

### VCC Glitch Control

    def vglitch_get_mode(self):
        """Gets a GLITCH_OUT_* bitmask indicating which VCC glitch MOSFET's are enabled.

        Return:
            A bitmask of GLITCH_OUT_HP/LP set if they are enabled.
        """
        return self.extr_ioroute_mask(4, self.GLITCH_OUT_BOTH)

    def vglitch_set_mode(self, mask):
        """Sets the VCC glitch mosfet enabled states.

        Return:
            The updated IOROUTE state.
        """
        return self.ins_ioroute_mask(4, self.GLITCH_OUT_BOTH, mask)

    def vglitch_get_hp(self):
        """Gets the enabled state for the HP glitch mosfet.

        Return:
            True if the HP glitch mosfet is enabled, else False.
        """
        return self.test_ioroute_mask(4, self.GLITCH_OUT_HP)

    def vglitch_get_lp(self):
        """Gets the enabled state for the LP glitch mosfet.

        Return:
            True if the LP glitch mosfet is enabled, else False.
        """
        return self.test_ioroute_mask(4, self.GLITCH_OUT_LP)

    def vglitch_enable(self, mask, enabled):
        """Conditionally enables or disables a GLITCH_OUT_* mask.

        Return:
            The updated IOROUTE state.
        """
        return self.upd_ioroute_mask(4, mask & self.GLITCH_OUT_BOTH, enabled)

    def vglitch_clear(self):
        """Disables both of the VCC glitch mosfets.

        Return:
            The updated IOROUTE state.
        """
        return self.clr_ioroute_mask(4, self.GLITCH_OUT_BOTH)

    def vglitch_reset(self, delay):
        """Disables and reenables the VCC glitch mosfets that were previously enabled.

        TODO: Would be nice to have this as firmware API call.

        Return:
            The updated IOROUTE state.
        """
        data = self.read_ioroute()
        d4 = data[4]

        data[4] = d4 & self.GLITCH_OUT_CLR
        self.write_ioroute(data)

        time.sleep(delay)

        data[4] = d4
        self.write_ioroute(data)
        return data

### Power Settings

    def setAVRISPMode(self, enabled):
        data = self.oa.sendMessage(CODE_READ, ADDR_IOROUTE, Validate=False, maxResp=8)
        if enabled:
            data[5] |= 0x01
        else:
            data[5] &= ~(0x01)

        self.oa.sendMessage(CODE_WRITE, ADDR_IOROUTE, data)

    def setTargetPowerState(self, enabled):
        data = self.oa.sendMessage(CODE_READ, ADDR_IOROUTE, Validate=False, maxResp=8)
        if enabled:
            data[5] &= ~(0x02)
        else:
            data[5] |= (0x02)

        self.oa.sendMessage(CODE_WRITE, ADDR_IOROUTE, data)

    def setTargetPowerSlew(self, fastmode):
        data = self.oa.sendMessage(CODE_READ, ADDR_IOROUTE, Validate=False, maxResp=8)
        if fastmode:
            data[5] |= (0x04)
        else:
            data[5] &= ~(0x04)

        self.oa.sendMessage(CODE_WRITE, ADDR_IOROUTE, data)

    def setHuskySoftPowerOnParameters(self, pwm_cycles1, pwm_cycles2, pwm_period, pwm_off_time1, pwm_off_time2):
        """Sets the soft power-on PWM parameters.

        Args:
            pwm_cycles1 (8-bit int): this plus pwm_cycles2 is the number of PWM on/off cycles before power is fully on
            pwm_cycles2 (8-bit int): this plus pwm_cycles1 is the number of PWM on/off cycles before power is fully on
            pwm_period (16-bit int): number of cycles in PWM period
            pwm_off_time1 (16-bit int): number of cycles in PWM period where power is off, for the first pwm_cycles1
        """
        if not self._is_husky:
            raise ValueError("For Husky only")
        raw = [pwm_cycles1, pwm_cycles2]
        raw.extend(list(int.to_bytes(pwm_period, length=2, byteorder='little')))
        raw.extend(list(int.to_bytes(pwm_off_time1, length=2, byteorder='little')))
        raw.extend(list(int.to_bytes(pwm_off_time2, length=2, byteorder='little')))
        self.oa.sendMessage(CODE_WRITE, ADDR_SOFTPOWER_CONTROL, raw)

    def getHuskySoftPowerOnParameters(self):
        """Get the soft power-on PWM parameters as (pwm_cycles1, pwm_cycles2, pwm_period, pwm_off_time1, pwm_off_time2)
        """
        if not self._is_husky:
            raise ValueError("For Husky only")
        raw = self.oa.sendMessage(CODE_READ, ADDR_SOFTPOWER_CONTROL, Validate=False, maxResp=8)
        pwm_cycles1 = raw[0]
        pwm_cycles2 = raw[1]
        pwm_period = int.from_bytes(raw[2:4], byteorder='little')
        pwm_off_time1 = int.from_bytes(raw[4:6], byteorder='little')
        pwm_off_time2 = int.from_bytes(raw[6:8], byteorder='little')
        return (pwm_cycles1, pwm_cycles2, pwm_period, pwm_off_time1, pwm_off_time2)

    def getTargetPowerState(self):
        data = self.oa.sendMessage(CODE_READ, ADDR_IOROUTE, Validate=False, maxResp=8)
        if data[5] & 0x02:
            return False
        else:
            return True

    def setPin(self, enabled, pin):
        current = self.getPins()

        pincur = current[0] & ~(pin)
        if enabled:
            pincur = pincur | pin

        self.setPins(pincur, current[1])

    def getPin(self, pin):
        current = self.getPins()
        current = current[0] & pin
        if current == 0:
            return False
        else:
            return True

    def setPinMode(self, mode):
        current = self.getPins()
        self.setPins(current[0], mode)

    def getPinMode(self):
        current = self.getPins()
        return current[1]

    def setPins(self, pins, mode):
        d = list(int.to_bytes((mode << 6) | pins, length=self._addr_trigsrc_size, byteorder='little'))
        self.oa.sendMessage(CODE_WRITE, ADDR_TRIGSRC, d, maxResp=self._addr_trigsrc_size)

    def getPins(self):
        resp = self.oa.sendMessage(CODE_READ, ADDR_TRIGSRC, Validate=False, maxResp=self._addr_trigsrc_size)
        pins = resp[0] & 0x3F
        if self._addr_trigsrc_size == 2:
            pins += (resp[1] << 8)
        mode = resp[0] >> 6
        return(pins, mode)

    def setTriggerModule(self, module):

        #When using special modes, force rising edge & stop user from easily changing
        resp = self.oa.sendMessage(CODE_READ, ADDR_TRIGMOD, Validate=False, maxResp=1)
        resp[0] &= 0xF8
        resp[0] |= module
        self.oa.sendMessage(CODE_WRITE, ADDR_TRIGMOD, resp)

    def getTriggerModule(self):
        resp = self.oa.sendMessage(CODE_READ, ADDR_TRIGMOD, Validate=False, maxResp=1)
        return resp[0]

    def setTrigOutAux(self, enabled):
        resp = self.oa.sendMessage(CODE_READ, ADDR_TRIGMOD, Validate=False, maxResp=1)
        resp[0] &= 0xE7
        if enabled:
            resp[0] |= 0x08
        self.oa.sendMessage(CODE_WRITE, ADDR_TRIGMOD, resp)

    def setTrigOut(self, enabled):
        resp = self.oa.sendMessage(CODE_READ, ADDR_TRIGMOD, Validate=False, maxResp=1)
        resp[0] &= 0xE7
        if enabled:
            resp[0] |= 0x08
        self.oa.sendMessage(CODE_WRITE, ADDR_TRIGMOD, resp)

    def getTrigOut(self):
        resp = self.oa.sendMessage(CODE_READ, ADDR_TRIGMOD, Validate=False, maxResp=1)
        return resp[0] & 0x08

class GPIOSettings(util.DisableNewAttr):
    VCC_GLITCHT_DISABLED = CWExtraSettings.GLITCH_OUT_DISABLE
    VCC_GLITCHT_HP = CWExtraSettings.GLITCH_OUT_HP
    VCC_GLITCHT_LP = CWExtraSettings.GLITCH_OUT_LP
    VCC_GLITCHT_BOTH = CWExtraSettings.GLITCH_OUT_BOTH

    # NOTE: Technically, VCC_GLITCHT is a bit field, but in this situation, it can also be used as a 4 value enum.
    VCC_GLITCHT_TRANSLATE = util.EnumTranslationDirect.alloc_instance(
        (
            'disabled',
            'hp',
            'lp',
            'both',
        ), {
            None: VCC_GLITCHT_DISABLED,
        }
    )

    def __init__(self, cwextra):
        super().__init__()
        self.cwe = cwextra

        # This stuff actually matters, used with _tio_alias above
        self.TIO_VALID = [
            {'Serial TXD': self.cwe.IOROUTE_STX, 'Serial RXD': self.cwe.IOROUTE_SRX, 'USI-Out': self.cwe.IOROUTE_USIO,
             'USI-In': self.cwe.IOROUTE_USII, 'GPIO': self.cwe.IOROUTE_GPIOE, 'High-Z': self.cwe.IOROUTE_HIGHZ},

            {'Serial TXD': self.cwe.IOROUTE_STX, 'Serial RXD': self.cwe.IOROUTE_SRX, 'USI-Out': self.cwe.IOROUTE_USIO,
             'USI-In': self.cwe.IOROUTE_USII, 'GPIO': self.cwe.IOROUTE_GPIOE, 'High-Z': self.cwe.IOROUTE_HIGHZ},

            {'Serial TXD': self.cwe.IOROUTE_STX, 'Serial RXD': self.cwe.IOROUTE_SRX,
             'Serial-TX/RX': self.cwe.IOROUTE_STXRX,
             'USI-Out': self.cwe.IOROUTE_USIO, 'USI-In': self.cwe.IOROUTE_USII, 'USI-IN/OUT': self.cwe.IOROUTE_USINOUT,
             'GPIO': self.cwe.IOROUTE_GPIOE, 'High-Z': self.cwe.IOROUTE_HIGHZ},

            {'Serial TXD': self.cwe.IOROUTE_STX, 'GPIO': self.cwe.IOROUTE_GPIOE, 'High-Z': self.cwe.IOROUTE_HIGHZ}
        ]

        self.HS2_VALID = {'disabled': 0, 'clkgen': 2, 'glitch': 3}
        self._is_husky = False

<<<<<<< HEAD
    @property
    def vcc_glitcht(self):
        """Gets a bitmask indicating which VCC glitch MOSFET's are enabled, based on the
        VCC_GLITCHT_* consts.

        Return:
            A bitmask with the VCC_GLITCHT_HP/LP set if enabled.
        """
        return self.cwe.vglitch_get_mode()

    @vcc_glitcht.setter
    def vcc_glitcht(self, mode):
        glitcht = self.VCC_GLITCHT_TRANSLATE.try_var_to_api(mode)
        if not self.VCC_GLITCHT_TRANSLATE.is_valid_api(glitcht):
            raise ValueError('%s is an invalid glitch mode!' % mode)
        self.cwe.vglitch_set_mode(glitcht)

    @property
    def glitch_hp(self):
        """Whether the high-power crowbar MOSFET is enabled.
=======
        self.disable_newattr()
>>>>>>> 09018122


    def read_tio_states(self):
        bitmask = self.cwe.readTIOPins()
        return tuple(((bitmask >> i) & 0x01) for i in range(4))

    def _dict_repr(self):
        rtn = {}
        rtn['tio1'] = self.tio1
        rtn['tio2'] = self.tio2
        rtn['tio3'] = self.tio3
        rtn['tio4'] = self.tio4

<<<<<<< HEAD
        :Setter: Turn the high-power MOSFET on or off
        """
        return self.cwe.vglitch_get_hp()

    @glitch_hp.setter
    def glitch_hp(self, active):
        self.cwe.vglitch_enable(CWExtraSettings.GLITCH_OUT_HP, active)
=======
        rtn['pdid'] = self.pdid
        rtn['pdic'] = self.pdic
        rtn['nrst'] = self.nrst

        rtn['glitch_hp'] = self.glitch_hp
        rtn['glitch_lp'] = self.glitch_lp

        rtn['extclk_src'] = self.extclk_src
        rtn['hs2'] = self.hs2

        rtn['target_pwr'] = self.target_pwr

        rtn['tio_states'] = self.tio_states

        rtn['cdc_settings'] = self.cdc_settings
>>>>>>> 09018122

        if self._is_husky:
            rtn['aux_io_mcx'] = self.aux_io_mcx
            rtn['glitch_trig_mcx'] = self.glitch_trig_mcx

        return rtn

    @property
    def tio_states(self):
        """
<<<<<<< HEAD
        return self.cwe.vglitch_get_lp()

    @glitch_lp.setter
    def glitch_lp(self, active):
        self.cwe.vglitch_enable(CWExtraSettings.GLITCH_OUT_LP, active)

    def vglitch_disable(self):
        """Disables both glitch mosfets.
        """
        self.cwe.vglitch_clear()

    def vglitch_reset(self, delay=0.005):
        """Disables and reenables the glitch mosfets that were previously enabled.
        """
        self.cwe.vglitch_reset(delay)

    def reset_target(self, initial_state=1, reset_state=0, reset_delay=0.01, postreset_delay=0.01):
        raise NotImplementedError()

    # .. todo:: implement SCK/MOSI/MISO/CS?

    def sck(self):
        raise NotImplementedError()

    def mosi(self):
        raise NotImplementedError()

    def miso(self):
        raise NotImplementedError()

    def cs(self):
        raise NotImplementedError()

class TriggerSettings(util.DisableNewAttr):
    def __init__(self, cwextra):
        super().__init__()
        self.cwe = cwextra

        self.supported_tpins = {
            'tio1': self.cwe.PIN_RTIO1,
            'tio2': self.cwe.PIN_RTIO2,
            'tio3': self.cwe.PIN_RTIO3,
            'tio4': self.cwe.PIN_RTIO4,
            'nrst': self.cwe.PIN_TNRST,
        }

        self.last_module = "basic"
        if self.cwe.hasAux:
            self.supported_tpins['sma'] = self.cwe.PIN_FPA
            self.supported_tpins['aux'] = self.cwe.PIN_FPA # alias for Husky since it's labeled 'Aux' on the sticker

        if self.cwe.hasUserio:
            self.supported_tpins['userio_d0'] = self.cwe.PIN_USERIO0
            self.supported_tpins['userio_d1'] = self.cwe.PIN_USERIO1
            self.supported_tpins['userio_d2'] = self.cwe.PIN_USERIO2
            self.supported_tpins['userio_d3'] = self.cwe.PIN_USERIO3
            self.supported_tpins['userio_d4'] = self.cwe.PIN_USERIO4
            self.supported_tpins['userio_d5'] = self.cwe.PIN_USERIO5
            self.supported_tpins['userio_d6'] = self.cwe.PIN_USERIO6
            self.supported_tpins['userio_d7'] = self.cwe.PIN_USERIO7


        self._is_husky = False

        self.disable_newattr()

    def _dict_repr(self):
        rtn = {}
        rtn['triggers'] = self.triggers
        rtn['module'] = self.module

        return rtn

    def __repr__(self):
        return util.dict_to_str(self._dict_repr())

    def __str__(self):
        return self.__repr__()

    def _trigger_value2string(self, pins, mode):
        """Takes the raw programmed ADDR_TRIGSRC register value and
        converts its meaning into a human-readable string.

        Args:
            pins, mode: as returned by getPins()

        Returns:
            String describing the trigger input(s).
        """
        tstring = []
        if mode == self.cwe.MODE_OR: modes = "OR"
        elif mode ==  self.cwe.MODE_AND: modes = "AND"
        elif mode == self.cwe.MODE_NAND: modes = "NAND"
        else: raise IOError("Unknown mode reported by hardware: %02x" % mode)

        if pins & self.cwe.PIN_RTIO1:
            tstring.append("tio1")
            tstring.append(modes)

        if pins & self.cwe.PIN_RTIO2:
            tstring.append("tio2")
            tstring.append(modes)

        if pins & self.cwe.PIN_RTIO3:
            tstring.append("tio3")
            tstring.append(modes)

        if pins & self.cwe.PIN_RTIO4:
            tstring.append("tio4")
            tstring.append(modes)

        if pins & self.cwe.PIN_FPA:
            tstring.append("sma")
            tstring.append(modes)

        if pins & self.cwe.PIN_TNRST:
            tstring.append("nrst")
            tstring.append(modes)

        if pins & self.cwe.PIN_USERIO0:
            tstring.append("userio_d0")
            tstring.append(modes)

        if pins & self.cwe.PIN_USERIO1:
            tstring.append("userio_d1")
            tstring.append(modes)

        if pins & self.cwe.PIN_USERIO2:
            tstring.append("userio_d2")
            tstring.append(modes)

        if pins & self.cwe.PIN_USERIO3:
            tstring.append("userio_d3")
            tstring.append(modes)

        if pins & self.cwe.PIN_USERIO4:
            tstring.append("userio_d4")
            tstring.append(modes)

        if pins & self.cwe.PIN_USERIO5:
            tstring.append("userio_d5")
            tstring.append(modes)

        if pins & self.cwe.PIN_USERIO6:
            tstring.append("userio_d6")
            tstring.append(modes)

        if pins & self.cwe.PIN_USERIO7:
            tstring.append("userio_d7")
            tstring.append(modes)

        #Remove last useless combination mode
        if len(tstring) > 1:
            tstring = tstring[0:-1]

        #Return a string indicating trigger mode
        return " ".join(tstring)

    @property
    def triggers(self):
        """The logical input into the trigger module.

        The trigger module uses some combination of the scope's I/O pins to
        produce a single value, which it uses for edge/level detection or UART
        triggers. This trigger output can combine 5 pins using one of 3
        different boolean operations. N/A for 'trace' trigger module (see
        scope.trace.trace_mode for how to connect trace pins.)

        Pins:
         * tio1-4: Target I/O pins 1-4. Note that these pins can be in any mode.
         * nRST: Target I/O pin nRST. Note that these pins can be in any mode.
         * sma: An auxiliary SMA input, if available (only on CW1200)

        Boolean operations:
         * OR: True if any inputs are True; False if none are
         * AND: True if all inputs are True; False if any are not
         * NAND: False if all inputs are True; True if any are not

        Note that only one boolean operation can be used over all input pins.

        Examples of acceptable trigger inputs:
         * "tio1"
         * "tio3 OR tio4"
         * "tio1 NAND tio2 NAND sma"
         * "nrst"

        Examples of unallowed trigger inputs:
         * "tio1 tio2"
         * "tio1 AND tio2 OR tio3"
         * "tio1 OR tio1"
         * "tio1 XOR tio2"
         * "serial-tx"

        :Getter:  Return a string describing the trigger mode (see examples)

        :Setter: Set the trigger mode using a string like the ones above

        Raises:
           ValueError: if string cannot be converted to a legal mode
        """
        return self.getTriggers()

    @triggers.setter
    def triggers(self, s):
        self.setTriggers(s)

    def getTriggers(self):
        if self._is_husky and self.sequencer_enabled:
            message = self.getMultipleTriggers()
        else:
            pins, mode = self.cwe.getPins()
            message = self._trigger_value2string(pins, mode)
        return message

    def _trigger_string2value(self, s):
        """Takes human-readable trigger description and returns the
        inputs required by setPins().
        """

        s = s.lower()

        #Split up string
        triggers = s.split()

        #Check there is only one type of combination mode
        triggerset = set(triggers)
        numcombined = int('and' in triggerset) + int('or' in triggerset) + int('nand' in triggerset)
        if numcombined > 1:
            raise ValueError("Combining multiple triggers requires same logic between each combination", s)

        if numcombined == 0 and len(triggers) > 1:
            raise ValueError("Detected more than 1 trigger pin specified, but no combination logic.", s)

        enablelogic = 0

        #Figure out enabled triggers
        for t in list(self.supported_tpins.keys()):
            if t in triggers:
                if triggers.count(t) != 1:
                    raise ValueError("Pin '%s' appears %d times, only 1 apperance supported" % (t, triggers.count(t)), s)
                enablelogic |= self.supported_tpins[t]

        #Find mode
        if ('or' in triggerset) or (len(triggerset) == 1):
            mode = self.cwe.MODE_OR
            modes = "or"
        elif 'and' in triggerset:
            mode = self.cwe.MODE_AND
            modes = "and"
        elif 'nand' in triggerset:
            mode = self.cwe.MODE_NAND
            modes = "nand"

        #Check mode operations in correct order, no unknown things
        expect_tpin = True
        for t in triggers:
            if expect_tpin:
                if t not in list(self.supported_tpins.keys()):
                    raise ValueError("Error processing string at expected pin '%s'. Valid pins: %s"%(t, list(self.supported_tpins.keys())), s)
            else:
                if t != modes:
                    raise ValueError("Unexpected combination mode '%s'. Expected %s."%(t, modes), s)
            expect_tpin ^= True

        return (enablelogic, mode)


    def setTriggers(self, s):
        if self._is_husky and self.sequencer_enabled:
            self.setMultipleTriggers(s)
        else:
            enablelogic, mode = self._trigger_string2value(s)
            self.cwe.setPins(enablelogic, mode)
=======
        Reads the logic level of the TIO pins (1-4) and
        returns them as a tuple of the logic levels.

        .. warning:: ChipWhisperer firmware before release 5.2.1 does not support
            reading the TIO pins!

        :getter: Read TIO states

        Returns:
            A tuple of 1's and 0's representing the logic levels
            of each TIO pin

        .. versionadded:: 5.3
            Add documented interface for the old method of reading TIO pins
        """
        return self.read_tio_states()

    @property
    def pdid_state(self):
        """ Reads the logic level of the PDID pin. Supported by Husky only.
        """
        return self._get_extra_pin(7)

    @property
    def pdic_state(self):
        """ Reads the logic level of the PDIC pin. Supported by Husky only.
        """
        return self._get_extra_pin(6)

    @property
    def miso_state(self):
        """ Reads the logic level of the MISO pin. Supported by Husky only.
        """
        return self._get_extra_pin(5)

    @property
    def mosi_state(self):
        """ Reads the logic level of the MOSI pin. Supported by Husky only.
        """
        return self._get_extra_pin(4)

    @property
    def nrst_state(self):
        """ Reads the logic level of the nRST pin. Supported by Husky only.
        """
        return self._get_extra_pin(8)

    @property
    def sck_state(self):
        """ Reads the logic level of the SCK pin. Supported by Husky only.
        """
        return self._get_extra_pin(9)

    def _get_extra_pin(self, bit):
        if not self._is_husky:
            raise ValueError("For CW-Husky only.")
        raw = int.from_bytes(self.cwe.oa.sendMessage(CODE_READ, ADDR_IOREAD, Validate=False, maxResp=2), byteorder='little')
        return ((raw >> bit) & 0x01)

    def __repr__(self):
        return util.dict_to_str(self._dict_repr())

    def __str__(self):
        return self.__repr__()

    def _tioApiToInternal(self, tio_setting):
        """Convert an API TIO string to a (TIO, GPIO) parameter tuple

        Ex:
         * "serial_tx" -> ("Serial TXD", None)
         * "gpio_high" -> ("GPIO", "High")
        """

        # Accept None in place of "high-z"
        if tio_setting is None:
            return ("High-Z", None)
        # Accept True/False in place of "gpio_low"/"gpio_high"
        if isinstance(tio_setting, int):
            if tio_setting:
                gpio_mode = "high"
            else:
                gpio_mode = "low"
            return ("GPIO", gpio_mode)

        if tio_setting not in _tio_alias:
            raise ValueError("Can't find TIO setting %s; valid values: %s" % (tio_setting, _tio_alias), tio_setting)
        tio_param = _tio_alias[tio_setting]

        if tio_param == "GPIO":
            gpio_param = _gpio_alias[tio_setting]
            return (tio_param, gpio_param)
        else:
            return (tio_param, None)

    def _tioInternalToApi(self, tio_setting, gpio_setting):
        """Convert TIO and GPIO parameter settings to an API string.

        Ex:
         * ("Serial TXD", None) -> "serial_tx"
         * ("GPIO", "High") -> "gpio_high"
        """
        try:
            if tio_setting == "GPIO":
                return _gpio_api_alias[gpio_setting]
            else:
                return _tio_api_alias[tio_setting]
        except KeyError:
            return "?"

    @property
    def cdc_settings(self):
        """Check or set whether USART settings can be changed via the USB CDC connection

        i.e. whether you can change USART settings (baud rate, 8n1) via a serial client like PuTTY

        :getter: An array of length four for four possible CDC serial ports (though only one is used)

        :setter: Can set either via an integer (which sets both ports) or an array of length 4 (which sets each port)

        Returns None if using firmware before the CDC port was added
        """
        rawver = self.cwe.oa.serial.readFwVersion()
        ver = '{}.{}'.format(rawver[0], rawver[1])
        if ver < '0.30':
            return None
        return self.cwe.oa.serial.get_cdc_settings()

    @cdc_settings.setter
    def cdc_settings(self, port):
        rawver = self.cwe.oa.serial.readFwVersion()
        ver = '{}.{}'.format(rawver[0], rawver[1])
        if ver < '0.30':
            return None
        return self.cwe.oa.serial.set_cdc_settings(port)

    @property
    def aux_io_mcx(self):
        """Set the function of the AUX I/O MCX on Husky.

        Options:

        * "high_z": input: to use as a trigger (scope.trigger.triggers = 'aux') or clock (scope.clock.clkgen_src = 'extclk_aux_io').
        * "hs2": output: provide the same clock that's on HS2.
        """
        if not self._is_husky:
            raise ValueError("For CW-Husky only.")
        data = self.cwe.oa.sendMessage(CODE_READ, ADDR_AUX_IO, Validate=False, maxResp=1)[0]
        if data & 0x01:
            return "hs2"
        else:
            return "high_z"

    @aux_io_mcx.setter
    def aux_io_mcx(self, state):
        if not self._is_husky:
            raise ValueError("For CW-Husky only.")
        data = self.cwe.oa.sendMessage(CODE_READ, ADDR_AUX_IO, Validate=False, maxResp=1)[0]
        if state == 'high_z':
            data &= 0xfe
        elif state == 'hs2':
            data |= 0x01
        else:
            raise ValueError("Options: high_z, hs2")
        return self.cwe.oa.sendMessage(CODE_WRITE, ADDR_AUX_IO, [data])

    @property
    def glitch_trig_mcx(self):
        """Set the function of the Trigger/Glitch Out MCX on Husky.
        Options:

        * "glitch": glitch output (clock or voltage glitch signal, as defined by scope.glitch settings)
        * "trigger": internal trigger signal (as defined by scope.trigger)
        * "inverted [glitch | trigger]": inverted glitch or trigger signal
        """
        if not self._is_husky:
            raise ValueError("For CW-Husky only.")
        data = self.cwe.oa.sendMessage(CODE_READ, ADDR_AUX_IO, Validate=False, maxResp=1)[0]
        if data & 0x04:
            setting = 'inverted '
        else:
            setting = ''
        if data & 0x02:
            setting += "glitch"
        else:
            setting += "trigger"
        return setting

    @glitch_trig_mcx.setter
    def glitch_trig_mcx(self, state):
        if not self._is_husky:
            raise ValueError("For CW-Husky only.")
        data = self.cwe.oa.sendMessage(CODE_READ, ADDR_AUX_IO, Validate=False, maxResp=1)[0]
        if 'trigger' in state:
            data &= 0xfd
        elif 'glitch' in state:
            data |= 0x02
        else:
            raise ValueError("Options: glitch, trig")
        if 'inverted' in state:
            data |= 0x04
        else:
            data &= 0xfb
        self.cwe.oa.sendMessage(CODE_WRITE, ADDR_AUX_IO, [data])

    @property
    def tio1(self):
        """The function of the Target IO1 pin.

        TIO1 can be used for the following functions:
         * "serial_rx": UART input
         * "serial_tx": UART output
         * "high_z" / None: High impedance input
         * "gpio_low" / False: Driven output: logic 0
         * "gpio_high" / True: Driven output: logic 1
         * "gpio_disabled": Driven output: no effect

        Default value is "serial_rx".

        :Getter:  Return one of the above strings. This shows how ChipWhisperer is 
                driving this pin; it does not show its actual logic level. Use
                scope.io.tio_states to see the actual logic level.

        :Setter: Set the Target IO1 mode.

        Raises:
           ValueError: if new value is not one of the above modes

        """
        return self._tioInternalToApi(self._getTio(0), self._getGpio(0))

    @tio1.setter
    def tio1(self, state):
        (tio, gpio) = self._tioApiToInternal(state)
        self._setTio(0, tio)
        self._setGpio(0, gpio)

    @property
    def tio2(self):
        """The function of the Target IO2 pin.

        TIO2 can be used for the following functions:
         * "serial_rx": UART input
         * "serial_tx": UART output
         * "high_z" / None: High impedance input
         * "gpio_low" / False: Driven output: logic 0
         * "gpio_high" / True: Driven output: logic 1
         * "gpio_disabled": Driven output: no effect

        Default value is "serial_tx".

        :Getter:  Return one of the above strings. This shows how ChipWhisperer is 
                driving this pin; it does not show its actual logic level. Use
                scope.io.tio_states to see the actual logic level.

        :Setter: Set the Target IO2 mode.

        Raises:
           ValueError: if new value is not one of the above modes
        """
        return self._tioInternalToApi(self._getTio(1), self._getGpio(1))

    @tio2.setter
    def tio2(self, state):
        (tio, gpio) = self._tioApiToInternal(state)
        self._setTio(1, tio)
        self._setGpio(1, gpio)

    @property
    def tio3(self):
        """The function of the Target IO3 pin.

        TIO3 can be used for the following functions:
         * "serial_rx": UART input
         * "serial_tx": UART output
         * "serial_tx_rx": UART 1-wire I/O (for smartcards)
         * "high_z" / None: High impedance input
         * "gpio_low" / False: Driven output: logic 0
         * "gpio_high" / True: Driven output: logic 1
         * "gpio_disabled": Driven output: no effect

        Default value is "high_z".

        :Getter:  Return one of the above strings. This shows how ChipWhisperer is 
                driving this pin; it does not show its actual logic level. Use
                scope.io.tio_states to see the actual logic level.

        :Setter: Set the Target IO3 mode.

        Raises:
           ValueError: if new value is not one of the above modes
        """
        return self._tioInternalToApi(self._getTio(2), self._getGpio(2))

    @tio3.setter
    def tio3(self, state):
        (tio, gpio) = self._tioApiToInternal(state)
        self._setTio(2, tio)
        self._setGpio(2, gpio)

    @property
    def tio4(self):
        """The function of the Target IO4 pin.

        TIO4 can be used for the following functions:
         * "serial_tx": UART output
         * "high_z" / None: High impedance input
         * "gpio_low" / False: Driven output: logic 0
         * "gpio_high" / True: Driven output: logic 1
         * "gpio_disabled": Driven output: no effect

        Default value is "high_z". Typically, this pin is used as a trigger
        input.

        :Getter:  Return one of the above strings. This shows how ChipWhisperer is 
                driving this pin; it does not show its actual logic level. Use
                scope.io.tio_states to see the actual logic level.

        :Setter: Set the Target IO4 mode

        Raises:
           ValueError: if new value is not one of the above modes
        """
        return self._tioInternalToApi(self._getTio(3), self._getGpio(3))

    @tio4.setter
    def tio4(self, state):
        (tio, gpio) = self._tioApiToInternal(state)
        self._setTio(3, tio)
        self._setGpio(3, gpio)

    def _getTio(self, pinnum):
        if pinnum < 0 or pinnum >= 4:
            raise ValueError("Invalid PIN: %d. Valid range = 0-3." % pinnum, pinnum)

        mode = self.cwe.getTargetIOMode(pinnum)
        # Don't include GPIO state in mode check
        mode &= ~self.cwe.IOROUTE_GPIO

        # Find string
        for s, bmask in self.TIO_VALID[pinnum].items():
            if mode == bmask:
                return s

        raise IOError("Invalid IO Mode returned by FPGA", mode)

    def _setTio(self, pinnum, mode):
        if mode is None:
            mode = "High-Z"

        if pinnum < 0 or pinnum >= 4:
            raise ValueError("Invalid PIN: %d. Valid range = 0-3." % pinnum, pinnum)

        valid_modes = list(self.TIO_VALID[pinnum].keys())

        try:
            iomode = self.TIO_VALID[pinnum][mode]
        except KeyError as e:
            raise ValueError("Invalid IO-Mode for GPIO%d: %s. Valid modes: %s" % (pinnum+1, mode, valid_modes)) from e

        self.cwe.setTargetIOMode(iomode, pinnum)

    @property
    def pdic(self):
        """The function of the PDIC pin output pin.

        PDIC is often used to selecting between normal boot and its bootloader. See the
        rtfm.newae.com page for your target for more information.

        This is a GPIO pin. The following values are allowed:
         * "high" / True: logic 1
         * "low" / False: logic 0
         * "disabled" / "default" / "high_z" / None: undriven

        :Getter:  Return one of "high", "low", or "high_z". This shows how ChipWhisperer
                is driving this pin; it does not show its actual logic level.

        :Setter: Set the pin's state

        Raises:
        ValueError: if new state not listed above
        """
        return self._getGpio(102)

    @pdic.setter
    def pdic(self, state):
        self._setGpio(102, state)

    @property
    def pdid(self):
        """The state of the PDID pin.

        See pdic for more information."""
        return self._getGpio(101)

    @pdid.setter
    def pdid(self, state):
        self._setGpio(101, state)

    @property
    def nrst(self):
        """The state of the NRST pin.

        See pdic for more information."""
        return self._getGpio(100)

    @nrst.setter
    def nrst(self, state):
        self._setGpio(100, state)

    def _getGpio(self, pinnum):
        """GPIO state getter for GPIO settings on 1-4 and for special pins"""
        state = self.cwe.getGPIOState(pinnum)
        if state is None:
            return "high_z"
        elif state:
            return "high"
        else:
            return "low"

    def _setGpio(self, pinnum, level):
        """GPIO state setter for all GPIO pins"""
        if level == "high" or level == True:
            new_state = True
        elif level == "low" or level == False:
            new_state = False
        elif level in ("disabled", "default", "high_z", None):
            new_state = None
        else:
            raise ValueError("Can't set GPIO %d to level %s (expected 'high'/True, 'low'/False, or 'disabled'/'default'/'high_z'/None)" % (pinnum, level), level)

        self.cwe.setGPIOState(new_state, pinnum)

    @property
    def extclk_src(self):
        """The clock signal being used as input for EXTCLK.

        Currently, this can only be HS1, which is the clock from the target.
        As such, this value is read-only.
        """
        return "hs1"

    @property
    def hs2(self):
        """The clock signal routed to the HS2 high speed output pin.

        Allowed clock signals are:
         * "clkgen": The output from the CLKGEN module
         * "glitch": The output from the glitch module
         * "disabled" / None: No clock; output driven low

        :Getter:  Return one of "clkgen", "glitch", or "disabled"

        :Setter: Set the clock to be output on HS2.

        Raises:
        ValueError: if new value not listed above
        """
        mode = self.cwe.targetClkOut()
        for k, v in self.HS2_VALID.items():
            if mode == v:
                if k == 'disabled':
                    return None
                else:
                    return k

        raise IOError("Hardware returned unknown HS2 mode: %02x" % mode)

    @hs2.setter
    def hs2(self, mode):
        if mode is None:
            mode = 'disabled'

        if mode not in self.HS2_VALID:
            raise ValueError(
                "Unknown mode for HS2 pin: '%s'. Valid modes: [%s]" % (mode, list(self.HS2_VALID.keys())), mode)

        self.cwe.setTargetCLKOut(self.HS2_VALID[mode])

    @property
    def target_pwr(self):
        """Whether the target board is powered by the ChipWhisperer.

        If True, the ChipWhisperer is currently supplying power to the target
        board; if False, it is not. This setting can be used to cycle power to
        the target or to help program it.

        If the target board is powered through an external supply, this setting
        may have no effect.

        :Getter:  Return the current power state of the target (True or False)

        :Setter: Turn the target power on or off.
        """
        return self.cwe.getTargetPowerState()

    @target_pwr.setter
    def target_pwr(self, power):
        self.cwe.setTargetPowerState(power)

    @property
    def vcc_glitcht(self):
        """Gets a bitmask indicating which VCC glitch MOSFET's are enabled, based on the
        VCC_GLITCHT_* consts.

        Return:
            A bitmask with the VCC_GLITCHT_HP/LP set if enabled.
        """
        return self.cwe.vglitch_get_mode()

    @vcc_glitcht.setter
    def vcc_glitcht(self, mode):
        glitcht = self.VCC_GLITCHT_TRANSLATE.try_var_to_api(mode)
        if not self.VCC_GLITCHT_TRANSLATE.is_valid_api(glitcht):
            raise ValueError('%s is an invalid glitch mode!' % mode)
        self.cwe.vglitch_set_mode(glitcht)

    @property
    def glitch_hp(self):
        """Whether the high-power crowbar MOSFET is enabled.

        The glitch output is an SMA-connected output line that is normally
        connected to a target's power rails. If this setting is enabled, a
        high-powered MOSFET shorts the power-rail to ground when the glitch
        module's output is active.

        .. warning:: Use with caution - ensure that the glitch module is properly
            configured before enabling this setting, as it is possible to
            permanently damage hardware with this output.

        :Getter:  Return True if enabled or False if disabled
>>>>>>> 09018122

        :Setter: Turn the high-power MOSFET on or off
        """
        return self.cwe.vglitch_get_hp()

<<<<<<< HEAD

    @property
    def module(self):
        """The trigger module in use.

        The trigger modules available depend on the hardware. On the CWLite,
        only the basic trigger module can be used; on the CW1200, the serial
        data and SAD triggers are available too.

        Available trigger modules:
         * 'basic': Trigger on a logic level or edge

        :Getter: Returns 'basic'
        """
        return "basic"

class ProTrigger(TriggerSettings):
    MODULE = {'basic':          0x00,
              'SAD':            0x02,
              'DECODEIO':       0x03
              }

    def _dict_repr(self):
        rtn = super()._dict_repr()
        rtn['module'] = self.module
        rtn['aux_out'] = self.aux_out
        return rtn

    @property
    def module(self):
        """The trigger module in use.

        The trigger modules available depend on the hardware. On the CWLite,
        only the basic trigger module can be used; on the CW1200, the serial
        data and SAD triggers are available too.

        Available trigger modules:
         * 'basic': Trigger on a logic level or edge
         * 'SAD':   Trigger from SAD module (CWPro only)
         * 'DECODEIO': Trigger from decode_IO module (CWPro only)

        :Getter: Return the active trigger module

        :Setter: Sets the active trigger module

        Raises:
            ValueError: module isn't one of the available strings
        """
        return self.last_module

    @module.setter
    def module(self, mode):
        if mode in self.MODULE.keys():
            module = self.MODULE[mode]
        else:
            msg = 'Invalid mode %s. Must be one of: ' % mode
            for key in self.MODULE.keys():
                msg = msg + key + ', '
            raise ValueError(msg)
        resp = self.cwe.oa.sendMessage(CODE_READ, ADDR_TRIGMOD,
                                       Validate=False, maxResp=1)
        resp[0] &= 0xF8
        resp[0] |= module
        resp = self.cwe.oa.sendMessage(CODE_WRITE, ADDR_TRIGMOD,
                                       resp)
        self.last_module = mode

    @property
    def aux_out(self):
        """Controls AUX out on the CWPro

        CWPro only

        :Getter: Returns True for 'trigger', 'glitch' for 'glitch', 'clock' for 'clock' or False for no output.

        :Setter: Set False or 0 to disable, True or :code:`'trigger'` for trig_out,
                :code:`'glitch'` for glitch out, or :code:`'clock'` for clock_out
        """
        # resp1 = self.cwe.oa.sendMessage(CODE_READ, ADDR_EXTCLK, Validate=False, maxResp=1)
        resp = self.cwe.oa.sendMessage(CODE_READ, ADDR_TRIGMOD, Validate=False, maxResp=1)
        resp2 = self.cwe.oa.sendMessage(CODE_READ, ADDR_EXTCLK, Validate=False, maxResp=1)


        if (resp[0] & 0x08):
            return True
        elif resp2[0] & 0x10:
            return "glitch"
        elif resp2[0] & 0x08:
            return "clock"
        else:
            return False

    @aux_out.setter
    def aux_out(self, enabled):
        if enabled is True:
            enabled = "trigger"
        
        resp = self.cwe.oa.sendMessage(CODE_READ, ADDR_TRIGMOD, Validate=False, maxResp=1)
        resp2 = self.cwe.oa.sendMessage(CODE_READ, ADDR_EXTCLK, Validate=False, maxResp=1)
        resp2[0] &= 0xE7
        resp[0] &= 0xE7
        if enabled == "trigger":
            resp[0] |= 0x08
        elif enabled == "glitch":
            resp2[0] |= 0x10
        elif enabled == "clock":
            resp2[0] |= 0x08
        self.cwe.oa.sendMessage(CODE_WRITE, ADDR_TRIGMOD, resp)
        self.cwe.oa.sendMessage(CODE_WRITE, ADDR_EXTCLK, resp2)


class SequenceTriggerList(list):
    """Class that behaves like a list, but can set individual elements using a getter/setter

    Useful so that we can do scope.trigger.<property>[<index>] = <value> with Husky sequenced triggers
    """
    def __setitem__(self, *args, **kwargs):
        oldval = self._getter()
        oldval[args[0]] = args[1]
        self._setter(oldval)
        pass

    def __repr__(self):
        oldrepr = super().__repr__()
        return f"SequenceTriggerList({oldrepr})"

    def __init__(self, *args, **kwargs):
        if "getter" not in kwargs:
            raise KeyError("SequenceTriggerList requires a getter")
        if "setter" not in kwargs:
            raise KeyError("SequenceTriggerList requires a setter")
        
        self._getter = kwargs.pop("getter")
        self._setter = kwargs.pop("setter")
        super().__init__(*args, **kwargs)


class HuskyTrigger(TriggerSettings):
    """Husky trigger object.
    Communicates with all the trigger modules inside CW-Husky.
    Usage depends on the active trigger module.
    """
    MODULE = {'basic':          0x00,
              'advpattern':     0x01,
              'SAD':            0x02,
              'UART':           0x03,
              'trace':          0x04,
              'ADC':            0x05,
              'edge_counter':   0x06
              }

    def __init__(self, cwextra):
        self._edges = 1
        self._window_bytes = 2
        super().__init__(cwextra)
        self._is_husky = True

    def _dict_repr(self):
        rtn = {}
        rtn['sequencer_enabled'] = self.sequencer_enabled
        if self.sequencer_enabled:
            rtn['max_sequenced_triggers'] = self.max_sequenced_triggers
            rtn['num_triggers'] = self.num_triggers
            rtn['sad_always_active'] = self.sad_always_active
        rtn['module'] = self.module
        if self.sequencer_enabled:
            rtn['triggers'] = self.triggers
            rtn['window_start'] = self.window_start
            rtn['window_end'] = self.window_end
            for i in range(self.num_triggers):
                seq_trig_rtn = {}
                seq_trig_rtn['module'] = self.module[i]
                if self.module[i] == 'ADC':
                    seq_trig_rtn['level'] = self.level
                if self.module[i] in ['basic', 'UART', 'edge_counter']:
                    seq_trig_rtn['triggers'] = self.triggers[i]
                if self.module[i] == 'edge_counter':
                    seq_trig_rtn['edges'] = self.edges
                if i > 0:
                    seq_trig_rtn['window_start'] = self.window_start[i-1]
                    seq_trig_rtn['window_end'] = self.window_end[i-1]
                rtn['sequence trigger #%d' % i] = seq_trig_rtn

        else:
            if self.module == 'ADC':
                rtn['level'] = self.level
            if self.module in ['basic', 'UART', 'edge_counter']:
                rtn['triggers'] = self.triggers
            if self.module == 'edge_counter':
                rtn['edges'] = self.edges
        return rtn

    def readMultipleTriggers(self):
        message = []
        raw = self.cwe.oa.sendMessage(CODE_READ, ADDR_TRIGSRC, Validate=False, maxResp=self.cwe._addr_trigsrc_size*self.max_sequenced_triggers)
        for i in range(0, len(raw), self.cwe._addr_trigsrc_size):
            pins, mode = self.cwe.raw2pins(raw[i:i+2])
            message.append(self._trigger_value2string(pins, mode))
        return message

    def getMultipleTriggers(self):
        triggers = self.readMultipleTriggers()
        if type(triggers) is str:
            return triggers
        else:
            return SequenceTriggerList(triggers, setter=self.setMultipleTriggers, getter=self.readMultipleTriggers)

    def setMultipleTriggers(self, triggers):
        msg = []
        for s in triggers:
            pins, mode = self._trigger_string2value(s)
            d = list(int.to_bytes((mode << 6) | pins, length=self.cwe._addr_trigsrc_size, byteorder='little'))
            msg.extend(d)
        self.cwe.oa.sendMessage(CODE_WRITE, ADDR_TRIGSRC, msg, maxResp=len(msg))

    @property
    def max_sequenced_triggers(self):
        """Maximum number of triggers in the trigger sequence.
        """
        return self.cwe.oa.sendMessage(CODE_READ, ADDR_SEQ_TRIG_CONFIG, Validate=False, maxResp=2)[1]


    @property
    def num_triggers(self):
        """Number of triggers in the trigger sequence.
        """
        raw = self.cwe.oa.sendMessage(CODE_READ, ADDR_SEQ_TRIG_CONFIG, Validate=False, maxResp=1)[0]
        return (raw & 0x0f) + 1

    @num_triggers.setter
    def num_triggers(self, num):
        if num < 2 or num > self.max_sequenced_triggers:
            raise ValueError('Minimum 2, maximum %d' % self.max_sequenced_triggers)
        else:
            raw = self.cwe.oa.sendMessage(CODE_READ, ADDR_SEQ_TRIG_CONFIG, Validate=False, maxResp=1)[0]
            raw = (raw & 0xf0) + (num-1)
            self.cwe.oa.sendMessage(CODE_WRITE, ADDR_SEQ_TRIG_CONFIG, [raw])

    @property
    def sad_always_active(self):
        """Make the SAD trigger module always active. Its associated trigger
        window will still be used: only SAD triggers inside its window will be
        recognized as part of the trigger sequence, but setting this allows the
        SAD module to fire outside of its window, which can be helpful in
        tuning SAD parameters.
        """
        raw = self.cwe.oa.sendMessage(CODE_READ, ADDR_SEQ_TRIG_CONFIG, Validate=False, maxResp=1)[0]
        if raw & 0x40:
            return True
        else:
            return False


    @sad_always_active.setter
    def sad_always_active(self, enable):
        raw = self.cwe.oa.sendMessage(CODE_READ, ADDR_SEQ_TRIG_CONFIG, Validate=False, maxResp=1)[0]
        if enable:
            raw = (raw & 0b10111111) | 0x40
        else:
            raw = raw & 0b10111111
        self.cwe.oa.sendMessage(CODE_WRITE, ADDR_SEQ_TRIG_CONFIG, [raw])
=======
    @glitch_hp.setter
    def glitch_hp(self, active):
        self.cwe.vglitch_enable(CWExtraSettings.GLITCH_OUT_HP, active)

    @property
    def glitch_lp(self):
        """Whether the low-power crowbar MOSFET is enabled.

        This is the low-power version of glitch_hp - see that documentation
        for more details.

        .. warning:: Use with caution - ensure that the glitch module is properly
            configured before enabling this setting, as it is possible to
            permanently damage hardware with this output.
        """
        return self.cwe.vglitch_get_lp()

    @glitch_lp.setter
    def glitch_lp(self, active):
        self.cwe.vglitch_enable(CWExtraSettings.GLITCH_OUT_LP, active)

    def vglitch_disable(self):
        """Disables both glitch mosfets.
        """
        self.cwe.vglitch_clear()

    def vglitch_reset(self, delay=0.005):
        """Disables and reenables the glitch mosfets that were previously enabled.
        """
        self.cwe.vglitch_reset(delay)

    def reset_target(self, initial_state=1, reset_state=0, reset_delay=0.01, postreset_delay=0.01):
        raise NotImplementedError()

    # .. todo:: implement SCK/MOSI/MISO/CS?

    def sck(self):
        raise NotImplementedError()

    def mosi(self):
        raise NotImplementedError()

    def miso(self):
        raise NotImplementedError()

    def cs(self):
        raise NotImplementedError()

class TriggerSettings(util.DisableNewAttr):
    def __init__(self, cwextra):
        super().__init__()
        self.cwe = cwextra

        self.supported_tpins = {
            'tio1': self.cwe.PIN_RTIO1,
            'tio2': self.cwe.PIN_RTIO2,
            'tio3': self.cwe.PIN_RTIO3,
            'tio4': self.cwe.PIN_RTIO4,
            'nrst': self.cwe.PIN_TNRST,
        }

        self.last_module = "basic"
        if self.cwe.hasAux:
            self.supported_tpins['sma'] = self.cwe.PIN_FPA
            self.supported_tpins['aux'] = self.cwe.PIN_FPA # alias for Husky since it's labeled 'Aux' on the sticker

        if self.cwe.hasUserio:
            self.supported_tpins['userio_d0'] = self.cwe.PIN_USERIO0
            self.supported_tpins['userio_d1'] = self.cwe.PIN_USERIO1
            self.supported_tpins['userio_d2'] = self.cwe.PIN_USERIO2
            self.supported_tpins['userio_d3'] = self.cwe.PIN_USERIO3
            self.supported_tpins['userio_d4'] = self.cwe.PIN_USERIO4
            self.supported_tpins['userio_d5'] = self.cwe.PIN_USERIO5
            self.supported_tpins['userio_d6'] = self.cwe.PIN_USERIO6
            self.supported_tpins['userio_d7'] = self.cwe.PIN_USERIO7


        self._is_husky = False

        self.disable_newattr()

    def _dict_repr(self):
        rtn = {}
        rtn['triggers'] = self.triggers
        rtn['module'] = self.module

        return rtn

    def __repr__(self):
        return util.dict_to_str(self._dict_repr())

    def __str__(self):
        return self.__repr__()

    @property
    def triggers(self):
        """The logical input into the trigger module.

        The trigger module uses some combination of the scope's I/O pins to
        produce a single value, which it uses for edge/level detection or UART
        triggers. This trigger output can combine 5 pins using one of 3
        different boolean operations. N/A for 'trace' trigger module (see
        scope.trace.trace_mode for how to connect trace pins.)

        Pins:
         * tio1-4: Target I/O pins 1-4. Note that these pins can be in any mode.
         * nRST: Target I/O pin nRST. Note that these pins can be in any mode.
         * sma: An auxiliary SMA input, if available (only on CW1200)

        Boolean operations:
         * OR: True if any inputs are True; False if none are
         * AND: True if all inputs are True; False if any are not
         * NAND: False if all inputs are True; True if any are not

        Note that only one boolean operation can be used over all input pins.

        Examples of acceptable trigger inputs:
         * "tio1"
         * "tio3 OR tio4"
         * "tio1 NAND tio2 NAND sma"
         * "nrst"

        Examples of unallowed trigger inputs:
         * "tio1 tio2"
         * "tio1 AND tio2 OR tio3"
         * "tio1 OR tio1"
         * "tio1 XOR tio2"
         * "serial-tx"

        :Getter:  Return a string describing the trigger mode (see examples)

        :Setter: Set the trigger mode using a string like the ones above

        Raises:
           ValueError: if string cannot be converted to a legal mode
        """
        #Get pin logic + combo mode
        if self.module == 'trace':
            return 'N/A (use scope.trace.trace_mode)'
        else:
            pins, mode = self.cwe.getPins()
>>>>>>> 09018122

            tstring = []
            if mode == self.cwe.MODE_OR: modes = "OR"
            elif mode ==  self.cwe.MODE_AND: modes = "AND"
            elif mode == self.cwe.MODE_NAND: modes = "NAND"
            else: raise IOError("Unknown mode reported by hardware: %02x" % mode)

<<<<<<< HEAD
    @property
    def module(self):
        """The trigger module in use.

        The trigger modules available depend on the hardware. On the CWLite,
        only the basic trigger module can be used; on the CW1200, the serial
        data and SAD triggers are available too.

        Available trigger modules:
         * 'basic':        Trigger on a logic level or edge
         * 'ADC':          Trigger on ADC sample exceeding a threshold
         * 'SAD':          Trigger from SAD module
         * 'UART':         Trigger from UART module
         * 'edge_counter': Trigger after a number of rising/falling edges
         * 'trace':        Trigger from TraceWhisperer

        :Getter: Return the active trigger module

        :Setter: Sets the active trigger module

        Raises:
            ValueError: module isn't one of the available strings
        """
        return self.getModule()


    @module.setter
    def module(self, mode):
        self.setModule(mode)


    def readModule(self):
        resp = self.cwe.oa.sendMessage(CODE_READ, ADDR_TRIGMOD, Validate=False, maxResp=self.max_sequenced_triggers)
        modules = []
        for r in resp:
            module = None
            for key,value in self.MODULE.items():
                if value == r:
                    module = key
                    break
            if not module:
                raise ValueError('Internal error: unknown trigger module ID %d' % r)
            modules.append(module)
        if self.sequencer_enabled:
            return modules
        else:
            return modules[0]

    def getModule(self):
        modules = self.readModule()
        if type(modules) is str:
            return modules
        else:
            return SequenceTriggerList(modules, setter=self.setModule, getter=self.readModule)


    def setModule(self, modes):
        if type(modes) != list:
            modes = [modes]
        # first things first, check that it's legal: only the 'basic' module can be used multiple times, and the
        # trace/UART module can only be used once (trace or UART but not both)
        if self.sequencer_enabled:
            if len(modes) < self.num_triggers:
                new_modes = self.module
                for i,m in enumerate(modes):
                    new_modes[i] = m
            else:
                new_modes = modes
            modes_used = {}
            for m in new_modes:
                if m in ['trace', 'UART']:
                    m = 'trace/UART'
                if m in modes_used.keys():
                    modes_used[m] += 1
                else:
                    modes_used[m] = 1
            for m in modes_used.keys():
                if m != 'basic' and modes_used[m] > 1:
                    raise ValueError('Module %s can only be used once in a trigger sequence.' % m)

        modules = []
        for i, mode in enumerate(modes):
            if mode in self.MODULE.keys():
                module = self.MODULE[mode]
                # for UART and edge, the trigger line must be specified separately to the FPGA:
                if mode in ['UART', 'edge_counter']:
                    raw = self.cwe.oa.sendMessage(CODE_READ, ADDR_SEQ_TRIG_UART_EDGE_CHOOSER, Validate=False, maxResp=1)[0]
                    if i > 0xf:
                        raise ValueError('Internal error, too many triggers!')
                    if mode == 'UART':
                        raw = raw & 0x0f | (i << 4)
                    else:
                        raw = raw & 0xf0 | i
                    self.cwe.oa.sendMessage(CODE_WRITE, ADDR_SEQ_TRIG_UART_EDGE_CHOOSER, [raw])
            else:
                msg = 'Invalid mode %s. Must be one of: ' % mode
                for key in self.MODULE.keys():
                    msg = msg + key + ', '
                raise ValueError(msg)
            modules.append(module)
        self.cwe.oa.sendMessage(CODE_WRITE, ADDR_TRIGMOD, modules)

    @property
    def sequencer_enabled(self):
        """Enable the trigger sequencer.
        """
        raw = self.cwe.oa.sendMessage(CODE_READ, ADDR_SEQ_TRIG_CONFIG, Validate=False, maxResp=1)[0]
        if raw & 0x80:
            return True
        else:
            return False


    @sequencer_enabled.setter
    def sequencer_enabled(self, enable):
        # MSB is enable bit; LSB is number of triggers-1;
        raw = self.cwe.oa.sendMessage(CODE_READ, ADDR_SEQ_TRIG_CONFIG, Validate=False, maxResp=1)[0]
        if enable:
            raw = (raw & 0x7f) | 0x80
        else:
            raw = raw & 0x7f
        self.cwe.oa.sendMessage(CODE_WRITE, ADDR_SEQ_TRIG_CONFIG, [raw])


    @property
    def window_start(self):
        """Minimum number of clock cycles (of the ADC sampling clock) that must follow trigger #0
        before trigger #1 is allowed to complete the sequence. 0 = no limit.
        Args:
            start: 16-bit integer
        """
        return self.get_window_start()

    @window_start.setter
    def window_start(self, start):
        self.set_window_start(start)

    def get_window_start(self):
        starts = self.read_multiple_window_start()
        return SequenceTriggerList(starts, setter=self.set_multiple_window_start, getter=self.read_multiple_window_start)

    def read_multiple_window_start(self):
        raw = self.cwe.oa.sendMessage(CODE_READ, ADDR_SEQ_TRIG_MINMAX, Validate=False, maxResp=self._window_bytes*(self.max_sequenced_triggers-1)*2)
        starts = []
        for i in range(self.max_sequenced_triggers-1):
            raw_index = i * self._window_bytes
            starts.append(int.from_bytes(raw[raw_index:raw_index+self._window_bytes], byteorder='little'))
        return starts

    def set_window_start(self, start):
        if self.max_sequenced_triggers == 2 or type(start) is int:
            if start >= 2**(8*self._window_bytes):
                raise ValueError('too big')
            self._check_windows(start, self.window_end)
            raw = list(int.to_bytes(start, length=self._window_bytes, byteorder='little'))
            self.cwe.oa.sendMessage(CODE_WRITE, ADDR_SEQ_TRIG_MINMAX, raw)
        else:
            self.set_multiple_window_start(start)

    def set_multiple_window_start(self, starts):
        if len(starts) > self.max_sequenced_triggers-1:
            raise ValueError('Too many settings: can only specify %d windows' % (self.max_sequenced_triggers-1))
        self._check_windows(starts, self.window_end)
        raw = self.cwe.oa.sendMessage(CODE_READ, ADDR_SEQ_TRIG_MINMAX, Validate=False, maxResp=self._window_bytes*(self.max_sequenced_triggers-1)*2)
        for i,start in enumerate(starts):
            if start >= 2**(8*self._window_bytes):
                raise ValueError('too big')
            raw_index = i * self._window_bytes
            raw[raw_index:raw_index+self._window_bytes] = list(int.to_bytes(start, length=self._window_bytes, byteorder='little'))
        self.cwe.oa.sendMessage(CODE_WRITE, ADDR_SEQ_TRIG_MINMAX, raw)


    @property
    def window_end(self):
        """Maximum number of clock cycles (of the ADC sampling clock) that can follow trigger #0
        before trigger #1 is allowed to complete the sequence. 0 = no limit.
        Args:
            end: 16-bit integer
        """
        return self.get_window_end()


    @window_end.setter
    def window_end(self, end):
        self.set_window_end(end)

    def get_window_end(self):
        ends = self.read_multiple_window_end()
        return SequenceTriggerList(ends, setter=self.set_multiple_window_end, getter=self.read_multiple_window_end)

    def read_multiple_window_end(self):
        raw = self.cwe.oa.sendMessage(CODE_READ, ADDR_SEQ_TRIG_MINMAX, Validate=False, maxResp=self._window_bytes*(self.max_sequenced_triggers-1)*2)
        ends = []
        for i in range(self.max_sequenced_triggers-1):
            raw_index = (self.max_sequenced_triggers -1 + i) * self._window_bytes
            ends.append(int.from_bytes(raw[raw_index:raw_index+self._window_bytes], byteorder='little'))
        return ends

    def set_window_end(self, end):
        if self.max_sequenced_triggers == 2 or type(end) is int:
            if end >= 2**(8*self._window_bytes):
                raise ValueError('too big')
            self._check_windows(self.window_start, end)
            raw = self.cwe.oa.sendMessage(CODE_READ, ADDR_SEQ_TRIG_MINMAX, Validate=False, maxResp=2*self._window_bytes)
            raw[2:4] = list(int.to_bytes(end, length=2, byteorder='little'))
            self.cwe.oa.sendMessage(CODE_WRITE, ADDR_SEQ_TRIG_MINMAX, raw)
        else:
            self.set_multiple_window_end(end)

    def set_multiple_window_end(self, ends):
        if len(ends) > self.max_sequenced_triggers-1:
            raise ValueError('Too many settings: can only specify %d windows' % (self.max_sequenced_triggers-1))
        self._check_windows(self.window_start, ends)
        raw = self.cwe.oa.sendMessage(CODE_READ, ADDR_SEQ_TRIG_MINMAX, Validate=False, maxResp=self._window_bytes*(self.max_sequenced_triggers-1)*2)
        for i,end in enumerate(ends):
            if end >= 2**(8*self._window_bytes):
                raise ValueError('too big')
            raw_index = (self.max_sequenced_triggers - 1 + i) * self._window_bytes
            raw[raw_index:raw_index+self._window_bytes] = list(int.to_bytes(end, length=self._window_bytes, byteorder='little'))
        self.cwe.oa.sendMessage(CODE_WRITE, ADDR_SEQ_TRIG_MINMAX, raw)


    def _check_windows(self, starts, ends):
        if type(starts) is int:
            starts = [starts]
        if type(ends) is int:
            ends = [ends]
        for i,(start,end) in enumerate(zip(starts, ends)):
            if start > 0 and end > 0 and start > end:
                scope_logger.warning('window %d is such that this trigger will never fire! (start=%d, end=%d)' % (i, start, end))


    @property
    def level(self):
        """For triggering on ADC sample exceeding a treshold,
        when scope.trigger.module = 'ADC'.

        Sets the trigger threshold, in the range [-0.5, 0.5].

        If positive, triggers when the ADC sample exceeds this setting;
        if negative, triggers when the ADC sample is below this setting.

        Only a single trigger is issued (i.e. multiple samples exceeding
        the threshold do not each generate a trigger; cannot be used in
        conjunction with segmented capture).
        """
        offset = self.cwe.oa.offset
        raw = int.from_bytes(self.cwe.oa.sendMessage(CODE_READ, ADDR_ADC_TRIGGER_LEVEL, Validate=False, maxResp=2), byteorder='little')
        return raw / 2**12 - offset

    @level.setter
    def level(self, val):
        if not (-0.5 <= val <= 0.5):
            raise ValueError("Out of range: [-0.5, 0.5]")
        offset = self.cwe.oa.offset
        val = int((val + offset) * 2**12)
        self.cwe.oa.sendMessage(CODE_WRITE, ADDR_ADC_TRIGGER_LEVEL, list(int.to_bytes(val, length=2, byteorder='little')))

    @property
    def edges(self):
        """For triggering on edge counts, when :code:`scope.trigger.module = 'edge_counter'`.

        Sets the number of rising+falling edges on :code:`scope.trigger.triggers` that
        need to be seen for a trigger to be issued.

        Edges are sampled by the ADC sampling clock (:code:`scope.clock.adc_freq`), so
        ensure that scope.trigger.triggers does not change faster than what can
        be seen by that clock.

        Args:
            val (int): number of edges, non-zero 16-bit integer.
        """
        return self._edges

    @edges.setter
    def edges(self, val):
        if val < 1 or val > 2**16:
            raise ValueError("Out of range: [1, 2**16]")
        self._edges = val
        self.cwe.oa.sendMessage(CODE_WRITE, ADDR_EDGE_TRIGGER, list(int.to_bytes(val-1, length=2, byteorder='little')))

    @property
    def edges_seen(self):
        """Returns the number of edges seen. 
        
        Under normal operation this should
        be the same as :code:`scope.trigger.edges`. When trigger generation failed, Can
        be useful to understand why. Resets upon :code:`scope.arm()`.
        """
        return int.from_bytes(self.cwe.oa.sendMessage(CODE_READ, ADDR_EDGE_TRIGGER, Validate=False, maxResp=2), byteorder='little')

    def get_trigger_times(self):
        """Retrieve the timestamped trigger times.

        When multiple triggers occur, the number of ADC clock cycles between
        successive triggers is recorded. Up to 1024 triggers can be
        timestamped. The counter for each timestamp is 32-bits wide; overflows
        are noted. Recorded triggers are automatically reset when the scope is
        armed.
        
        """
        if self._trigger_times_empty():
            return None
        else:
            if self._trigger_times_overflow():
                scope_logger.warning('Trigger times FIFO overflowed (too many triggers occured).')
                self.cwe.oa.sendMessage(CODE_WRITE, ADDR_NUM_TRIGGERS_STAT, [1]) # clears the overflow flag
            times = []
            while not self._trigger_times_empty():
                self.cwe.oa.sendMessage(CODE_WRITE, ADDR_NUM_TRIGGERS_DATA, [1])
                raw = int.from_bytes(self.cwe.oa.sendMessage(CODE_READ, ADDR_NUM_TRIGGERS_DATA, Validate=False, maxResp=4), byteorder='little')
                if raw == 2**32-1 and len(times): # don't care about overflow on first entry
                    scope_logger.error('Trigger times counter overflowed (more than 2**32 cycles between successive triggers).')
                else:
                    times.append(raw)
            if self._trigger_times_underflow():
                scope_logger.error('Internal error: trigger times FIFO underflowed.')
            return times[1:]


    def _trigger_times_empty(self):
        if self.cwe.oa.sendMessage(CODE_READ, ADDR_NUM_TRIGGERS_STAT, Validate=False, maxResp=1)[0] & 1:
            return True
        else:
            return False

    def _trigger_times_overflow(self):
        if self.cwe.oa.sendMessage(CODE_READ, ADDR_NUM_TRIGGERS_STAT, Validate=False, maxResp=1)[0] & 2:
            return True
        else:
            return False

    def _trigger_times_underflow(self):
        if self.cwe.oa.sendMessage(CODE_READ, ADDR_NUM_TRIGGERS_STAT, Validate=False, maxResp=1)[0] & 4:
            return True
        else:
            return False


class SADTrigger(util.DisableNewAttr):
    pass

class DataTrigger(util.DisableNewAttr):
    pass

class ChipWhispererExtra(util.DisableNewAttr):
    _name = 'CW Extra'

    def __init__(self, cwtype, scope, oa):
        super().__init__()
        #self.cwADV = CWAdvTrigger()

        self.cwEXTRA = CWExtraSettings(oa, cwtype)
        #if cwtype == "cwhusky":
        self.enableGlitch = True
        if self.enableGlitch:
            self.glitch = ChipWhispererGlitch.ChipWhispererGlitch(cwtype, scope, oa)

    def armPreScope(self):
        if self.enableGlitch:
            self.glitch.armPreScope()

=======
            if pins & self.cwe.PIN_RTIO1:
                tstring.append("tio1")
                tstring.append(modes)

            if pins & self.cwe.PIN_RTIO2:
                tstring.append("tio2")
                tstring.append(modes)

            if pins & self.cwe.PIN_RTIO3:
                tstring.append("tio3")
                tstring.append(modes)

            if pins & self.cwe.PIN_RTIO4:
                tstring.append("tio4")
                tstring.append(modes)

            if pins & self.cwe.PIN_FPA:
                tstring.append("sma")
                tstring.append(modes)

            if pins & self.cwe.PIN_TNRST:
                tstring.append("nrst")
                tstring.append(modes)

            if pins & self.cwe.PIN_USERIO0:
                tstring.append("userio_d0")
                tstring.append(modes)

            if pins & self.cwe.PIN_USERIO1:
                tstring.append("userio_d1")
                tstring.append(modes)

            if pins & self.cwe.PIN_USERIO2:
                tstring.append("userio_d2")
                tstring.append(modes)

            if pins & self.cwe.PIN_USERIO3:
                tstring.append("userio_d3")
                tstring.append(modes)

            if pins & self.cwe.PIN_USERIO4:
                tstring.append("userio_d4")
                tstring.append(modes)

            if pins & self.cwe.PIN_USERIO5:
                tstring.append("userio_d5")
                tstring.append(modes)

            if pins & self.cwe.PIN_USERIO6:
                tstring.append("userio_d6")
                tstring.append(modes)

            if pins & self.cwe.PIN_USERIO7:
                tstring.append("userio_d7")
                tstring.append(modes)

            #Remove last useless combination mode
            if len(tstring) > 1:
                tstring = tstring[0:-1]

            #Return a string indicating trigger mode
            return " ".join(tstring)

    @triggers.setter
    def triggers(self, s):

        if self.module == 'trace':
            scope_logger.error('N/A for trace module. See scope.trace.trace_mode.')
        else:
            s = s.lower()

            #Split up string
            triggers = s.split()

            #Check there is only one type of combination mode
            triggerset = set(triggers)
            numcombined = int('and' in triggerset) + int('or' in triggerset) + int('nand' in triggerset)
            if numcombined > 1:
                raise ValueError("Combining multiple triggers requires same logic between each combination", s)

            if numcombined == 0 and len(triggers) > 1:
                raise ValueError("Detected more than 1 trigger pin specified, but no combination logic.", s)

            enablelogic = 0

            #Figure out enabled triggers
            for t in list(self.supported_tpins.keys()):
                if t in triggers:
                    if triggers.count(t) != 1:
                        raise ValueError("Pin '%s' appears %d times, only 1 apperance supported" % (t, triggers.count(t)), s)
                    enablelogic |= self.supported_tpins[t]

            #Find mode
            if ('or' in triggerset) or (len(triggerset) == 1):
                mode = self.cwe.MODE_OR
                modes = "or"
            elif 'and' in triggerset:
                mode = self.cwe.MODE_AND
                modes = "and"
            elif 'nand' in triggerset:
                mode = self.cwe.MODE_NAND
                modes = "nand"

            #Check mode operations in correct order, no unknown things
            expect_tpin = True
            for t in triggers:
                if expect_tpin:
                    if t not in list(self.supported_tpins.keys()):
                        raise ValueError("Error processing string at expected pin '%s'. Valid pins: %s"%(t, list(self.supported_tpins.keys())), s)
                else:
                    if t != modes:
                        raise ValueError("Unexpected combination mode '%s'. Expected %s."%(t, modes), s)
                expect_tpin ^= True

            #Finally set this thing, guess we're looking HOT
            self.cwe.setPins(enablelogic, mode)

    @property
    def module(self):
        """The trigger module in use.

        The trigger modules available depend on the hardware. On the CWLite,
        only the basic trigger module can be used; on the CW1200, the serial
        data and SAD triggers are available too.

        Available trigger modules:
         * 'basic': Trigger on a logic level or edge

        :Getter: Returns 'basic'
        """
        return "basic"

class ProTrigger(TriggerSettings):
    def _dict_repr(self):
        rtn = super()._dict_repr()
        rtn['module'] = self.module
        rtn['aux_out'] = self.aux_out
        return rtn

    @property
    def module(self):
        """The trigger module in use.

        The trigger modules available depend on the hardware. On the CWLite,
        only the basic trigger module can be used; on the CW1200, the serial
        data and SAD triggers are available too.

        Available trigger modules:
         * 'basic': Trigger on a logic level or edge
         * 'SAD':   Trigger from SAD module (CWPro only)
         * 'DECODEIO': Trigger from decode_IO module (CWPro only)

        :Getter: Return the active trigger module

        :Setter: Sets the active trigger module

        Raises:
            ValueError: module isn't one of the available strings
        """
        return self.last_module

    @module.setter
    def module(self, mode):
        if mode == "basic":
            module = self.cwe.MODULE_BASIC
        elif mode == "SAD":
            module = self.cwe.MODULE_SADPATTERN
        elif mode == "DECODEIO":
            module = self.cwe.MODULE_DECODEIO
        else:
            raise ValueError("Invalid mode {}. Must be 'basic', 'SAD', or 'DECODEIO'")

        resp = self.cwe.oa.sendMessage(CODE_READ, ADDR_TRIGMOD,
                                       Validate=False, maxResp=1)
        resp[0] &= 0xF8
        resp[0] |= module
        resp = self.cwe.oa.sendMessage(CODE_WRITE, ADDR_TRIGMOD,
                                       resp)
        self.last_module = mode

    @property
    def aux_out(self):
        """Controls AUX out on the CWPro

        CWPro only

        :Getter: Returns True for 'trigger', 'glitch' for 'glitch', 'clock' for 'clock' or False for no output.

        :Setter: Set False or 0 to disable, True or :code:`'trigger'` for trig_out,
                :code:`'glitch'` for glitch out, or :code:`'clock'` for clock_out
        """
        # resp1 = self.cwe.oa.sendMessage(CODE_READ, ADDR_EXTCLK, Validate=False, maxResp=1)
        resp = self.cwe.oa.sendMessage(CODE_READ, ADDR_TRIGMOD, Validate=False, maxResp=1)
        resp2 = self.cwe.oa.sendMessage(CODE_READ, ADDR_EXTCLK, Validate=False, maxResp=1)


        if (resp[0] & 0x08):
            return True
        elif resp2[0] & 0x10:
            return "glitch"
        elif resp2[0] & 0x08:
            return "clock"
        else:
            return False

    @aux_out.setter
    def aux_out(self, enabled):
        if enabled is True:
            enabled = "trigger"
        
        resp = self.cwe.oa.sendMessage(CODE_READ, ADDR_TRIGMOD, Validate=False, maxResp=1)
        resp2 = self.cwe.oa.sendMessage(CODE_READ, ADDR_EXTCLK, Validate=False, maxResp=1)
        resp2[0] &= 0xE7
        resp[0] &= 0xE7
        if enabled == "trigger":
            resp[0] |= 0x08
        elif enabled == "glitch":
            resp2[0] |= 0x10
        elif enabled == "clock":
            resp2[0] |= 0x08
        self.cwe.oa.sendMessage(CODE_WRITE, ADDR_TRIGMOD, resp)
        self.cwe.oa.sendMessage(CODE_WRITE, ADDR_EXTCLK, resp2)

class HuskyTrigger(TriggerSettings):
    """Husky trigger object.
    Communicates with all the trigger modules inside CW-Husky.
    Usage depends on the active trigger module.
    """
    def __init__(self, cwextra):
        self._edges = 1
        super().__init__(cwextra)
        self._is_husky = True

    def _dict_repr(self):
        rtn = {}
        rtn['module'] = self.module
        if self.module == 'ADC':
            rtn['level'] = self.level
        if self.module in ['basic', 'UART', 'edge_counter']:
            rtn['triggers'] = self.triggers
        if self.module == 'edge_counter':
            rtn['edges'] = self.edges
        return rtn

    @property
    def module(self):
        """The trigger module in use.

        The trigger modules available depend on the hardware. On the CWLite,
        only the basic trigger module can be used; on the CW1200, the serial
        data and SAD triggers are available too.

        Available trigger modules:
         * 'basic':        Trigger on a logic level or edge
         * 'ADC':          Trigger on ADC sample exceeding a threshold
         * 'SAD':          Trigger from SAD module
         * 'UART':         Trigger from UART module
         * 'edge_counter': Trigger after a number of rising/falling edges
         * 'trace':        Trigger from TraceWhisperer

        :Getter: Return the active trigger module

        :Setter: Sets the active trigger module

        Raises:
            ValueError: module isn't one of the available strings
        """
        return self.last_module

    @module.setter
    def module(self, mode):
        if mode == "basic":
            module = self.cwe.MODULE_BASIC
        elif mode == "SAD":
            module = self.cwe.MODULE_SADPATTERN
        elif mode == "UART":
            module = self.cwe.MODULE_DECODEIO
        elif mode == "trace":
            module = self.cwe.MODULE_TRACE
        elif mode == "ADC":
            module = self.cwe.MODULE_ADC
        elif mode == "edge_counter":
            module = self.cwe.MODULE_EDGE_COUNTER
        else:
            raise ValueError("Invalid mode {}. Must be 'basic', 'SAD', 'UART', 'ADC', 'trace', or 'edge_counter'")

        resp = self.cwe.oa.sendMessage(CODE_READ, ADDR_TRIGMOD,
                                       Validate=False, maxResp=1)
        resp[0] &= 0xF8
        resp[0] |= module
        resp = self.cwe.oa.sendMessage(CODE_WRITE, ADDR_TRIGMOD,
                                       resp)
        self.last_module = mode

    @property
    def level(self):
        """For triggering on ADC sample exceeding a treshold,
        when scope.trigger.module = 'ADC'.

        Sets the trigger threshold, in the range [-0.5, 0.5].

        If positive, triggers when the ADC sample exceeds this setting;
        if negative, triggers when the ADC sample is below this setting.

        Only a single trigger is issued (i.e. multiple samples exceeding
        the threshold do not each generate a trigger; cannot be used in
        conjunction with segmented capture).
        """
        offset = self.cwe.oa.offset
        raw = int.from_bytes(self.cwe.oa.sendMessage(CODE_READ, ADDR_ADC_TRIGGER_LEVEL, Validate=False, maxResp=2), byteorder='little')
        return raw / 2**12 - offset

    @level.setter
    def level(self, val):
        if not (-0.5 <= val <= 0.5):
            raise ValueError("Out of range: [-0.5, 0.5]")
        offset = self.cwe.oa.offset
        val = int((val + offset) * 2**12)
        self.cwe.oa.sendMessage(CODE_WRITE, ADDR_ADC_TRIGGER_LEVEL, list(int.to_bytes(val, length=2, byteorder='little')))

    @property
    def edges(self):
        """For triggering on edge counts, when :code:`scope.trigger.module = 'edge_counter'`.

        Sets the number of rising+falling edges on :code:`scope.trigger.triggers` that
        need to be seen for a trigger to be issued.

        Edges are sampled by the ADC sampling clock (:code:`scope.clock.adc_freq`), so
        ensure that scope.trigger.triggers does not change faster than what can
        be seen by that clock.

        Args:
            val (int): number of edges, non-zero 16-bit integer.
        """
        return self._edges

    @edges.setter
    def edges(self, val):
        if val < 1 or val > 2**16:
            raise ValueError("Out of range: [1, 2**16]")
        self._edges = val
        self.cwe.oa.sendMessage(CODE_WRITE, ADDR_EDGE_TRIGGER, list(int.to_bytes(val-1, length=2, byteorder='little')))

    @property
    def edges_seen(self):
        """Returns the number of edges seen. 
        
        Under normal operation this should
        be the same as :code:`scope.trigger.edges`. When trigger generation failed, Can
        be useful to understand why. Resets upon :code:`scope.arm()`.
        """
        return int.from_bytes(self.cwe.oa.sendMessage(CODE_READ, ADDR_EDGE_TRIGGER, Validate=False, maxResp=2), byteorder='little')

class SADTrigger(util.DisableNewAttr):
    pass

class DataTrigger(util.DisableNewAttr):
    pass

class ChipWhispererExtra(util.DisableNewAttr):
    _name = 'CW Extra'

    def __init__(self, cwtype, scope, oa):
        super().__init__()
        #self.cwADV = CWAdvTrigger()

        self.cwEXTRA = CWExtraSettings(oa, cwtype)
        #if cwtype == "cwhusky":
        self.enableGlitch = True
        if self.enableGlitch:
            self.glitch = ChipWhispererGlitch.ChipWhispererGlitch(cwtype, scope, oa)

    def armPreScope(self):
        if self.enableGlitch:
            self.glitch.armPreScope()

>>>>>>> 09018122
    def armPostScope(self):
        if self.enableGlitch:
            self.glitch.armPostScope()

    #def testPattern(self):
    #    desired_freq = 38400 * 3
    #    clk = 30E6
    #    clkdivider = (clk / (2 * desired_freq)) + 1
    #    self.cwADV.setIOPattern(strToPattern("\n"), clkdiv=clkdivider)

class CWPLLDriver(object):
    def __init__(self):
        super(CWPLLDriver, self).__init__()
        self.oa = None

    def con(self, oa):
        self.oa = oa

    def isPresent(self):
        """Check for CDCE906 PLL Chip"""
        try:
            result = self.readByte(0x00)
        except IOError:
            return False
        if result & 0x0F != 0x01:
            return False
        return True

    def setupPLL(self, N, M, bypass=False, highspeed=True, num=1):
        """
        Setup PLL1.
         * For M & N:
            M =< N.
            VCOF = (Fin * N) / M
            VCOF must be in range 80-300MHz.

         * For highspeed:
           Set to 'True' if VCO freq in range 180-300 MHz. Set low if in range 80-200 MHz
        """

        if num != 1:
            raise ValueError("Only PLL1 Config Supported")

        self.writeByte(0x01, M & 0xFF)
        self.writeByte(0x02, N & 0xFF)

        b = self.readByte(0x03)
        b &= (1 << 6)|(1 << 5)
        if bypass:
            b |= 1 << 7

        b |= (M >> 8)
        b |= ((N >> 8) & 0x0F) << 1

        self.writeByte(0x03, b)

        b = self.readByte(0x06)
        b &= ~(1 << 7)
        if highspeed:
            b |= 1 << 7

        self.writeByte(0x06, b)

    def setupDivider(self, setting, clksrc, divnum=2):
        """
        setting = Divide VCOF from PLL by this value

        clksrc = 0 means PLL Bypass
        clksrc = 1 means PLL1
        clksrc = 2 means PLL2 w/ SCC etc... not supported

        divnum is divider number (0-5)
        """

        if divnum > 5:
            raise ValueError("Invalid Divider Number (0-5 allowed): %d"%divnum)

        divreg = 13 + divnum

        if (setting < 1) | (setting > 127):
            raise ValueError("Invalid Divider Setting (1-127 allowed): %d"%setting)

        self.writeByte(divreg, setting)

        if divnum == 0:
            divreg = 9
            divbits = 5
        elif divnum == 1:
            divreg = 10
            divbits = 5
        elif divnum == 2:
            divreg = 11
            divbits = 0
        elif divnum == 3:
            divreg = 11
            divbits = 3
        elif divnum == 4:
            divreg = 12
            divbits = 0
        else:
            divreg = 12
            divbits = 3

        bold = self.readByte(divreg)
        b = bold & ~(0x07<<divbits)
        b |= (clksrc & 0x07) << divbits

        if bold != b:
            self.writeByte(divreg, b)

    def setupOutput(self, outnum, inv=False, enabled=True, divsource=2, slewrate=3):
        """
        outnum is output number, 0-5
        inv = invert output?
        enable = enable output?
        divsource = divider source, 0-5
        """
        outreg = 19 + outnum
        data = 0

        if enabled:
            data |= 1 << 3

        if inv:
            data |= 1 << 6

        if divsource > 5:
            raise ValueError("Invalid Divider Source Number (0-5 allowed): %d"%divsource)

        data |= divsource
        data |= (slewrate & 0x03) << 4

        self.writeByte(outreg, data)

    def setupClockSource(self, diff=True, useIN0=False, useIN1=False):
        if diff == False:
            #Select which single-ended input to use
            if (useIN0 ^ useIN1) == False:
                raise ValueError("Only one of useIN0 or useIN1 can be True")

            bold = self.readByte(10)
            b = bold & ~(1<<4)
            if useIN1:
                b |= 1<<4

            if b != bold:
                self.writeByte(10, b)
                # print "%x, %x"%(b, self.readByte(10))

        bold = self.readByte(11)
        bnew = bold & ~((1<<6) | (1<<7))
        if diff:
            bnew |= 1<<7
        else:
            bnew |= 1<<6

        if bnew != bold:
            self.writeByte(11, bnew)

        scope_logger.debug('%x, %x' % (bnew, self.readByte(11)))

    def readByte(self, regaddr, slaveaddr=0x69):
        d = bytearray([0x00, 0x80 | 0x69, 0x80 |  regaddr])
        self.oa.sendMessage(CODE_WRITE, ADDR_I2CSTATUS, d, Validate=False)
        time.sleep(0.001)

        d = bytearray([0x04, 0x80 | 0x69, 0x80 |  regaddr])
        self.oa.sendMessage(CODE_WRITE, ADDR_I2CSTATUS, d, Validate=False)
        time.sleep(0.001)

        d = bytearray([0x00, 0x80 | 0x69, 0x80 |  regaddr])
        self.oa.sendMessage(CODE_WRITE, ADDR_I2CSTATUS, d, Validate=False)
        time.sleep(0.001)

        stat = self.oa.sendMessage(CODE_READ, ADDR_I2CSTATUS, Validate=False, maxResp=3)
        if stat[0] & 0x01:
            raise IOError("No ACK from Slave in I2C")

        stat = self.oa.sendMessage(CODE_READ, ADDR_I2CDATA, Validate=False, maxResp=1)
        return stat[0]

    def writeByte(self, regaddr, data, slaveaddr=0x69):
        d = bytearray([data])
        self.oa.sendMessage(CODE_WRITE, ADDR_I2CDATA, d, Validate=False)

        d = bytearray([0x00, 0x69, 0x80 | regaddr])
        self.oa.sendMessage(CODE_WRITE, ADDR_I2CSTATUS, d, Validate=False)
        time.sleep(0.005)

        d = bytearray([0x04, 0x69, 0x80 | regaddr])
        self.oa.sendMessage(CODE_WRITE, ADDR_I2CSTATUS, d, Validate=False)
        time.sleep(0.005)

        d = bytearray([0x00, 0x69, 0x80 | regaddr])
        self.oa.sendMessage(CODE_WRITE, ADDR_I2CSTATUS, d, Validate=False)
        time.sleep(0.005)

        stat = self.oa.sendMessage(CODE_READ, ADDR_I2CSTATUS, Validate=False, maxResp=3)
        if stat[0] & 0x01:
            raise IOError("No ACK from Slave in I2C")<|MERGE_RESOLUTION|>--- conflicted
+++ resolved
@@ -84,7 +84,6 @@
     MODE_OR = 0x00
     MODE_AND = 0x01
     MODE_NAND = 0x02
-<<<<<<< HEAD
 
     PIN_USERIO0 = 0x0100
     PIN_USERIO1 = 0x0200
@@ -94,25 +93,6 @@
     PIN_USERIO5 = 0x2000
     PIN_USERIO6 = 0x4000
     PIN_USERIO7 = 0x8000
-=======
-
-    PIN_USERIO0 = 0x0100
-    PIN_USERIO1 = 0x0200
-    PIN_USERIO2 = 0x0400
-    PIN_USERIO3 = 0x0800
-    PIN_USERIO4 = 0x1000
-    PIN_USERIO5 = 0x2000
-    PIN_USERIO6 = 0x4000
-    PIN_USERIO7 = 0x8000
-
-    MODULE_BASIC = 0x00
-    MODULE_ADVPATTERN = 0x01
-    MODULE_SADPATTERN = 0x02
-    MODULE_DECODEIO = 0x03
-    MODULE_TRACE = 0x04
-    MODULE_ADC = 0x05
-    MODULE_EDGE_COUNTER = 0x06
->>>>>>> 09018122
 
     CLOCK_FPA = 0x00
     CLOCK_FPB = 0x01
@@ -320,7 +300,6 @@
 
     def setGPIOState4(self, state):
         self._setGPIOState(state, 3)
-<<<<<<< HEAD
 
     def setGPIOStatenrst(self, state):
         self._setGPIOState(state, 100)
@@ -629,6 +608,7 @@
         mode = raw[0] >> 6
         return(pins, mode)
 
+
     def setTriggerModule(self, module):
         #When using special modes, force rising edge & stop user from easily changing
         resp = self.oa.sendMessage(CODE_READ, ADDR_TRIGMOD, Validate=False, maxResp=1)
@@ -864,384 +844,379 @@
         if ver < '0.30':
             return None
         return self.cwe.oa.serial.get_cdc_settings()
-=======
->>>>>>> 09018122
-
-    def setGPIOStatenrst(self, state):
-        self._setGPIOState(state, 100)
-
-    def setGPIOStatepdid(self, state):
-        self._setGPIOState(state, 101)
-
-    def setGPIOStatepdic(self, state):
-        self._setGPIOState(state, 102)
-
-    def setGPIOState(self, state, IONumber):
-        if IONumber == 0:
-            self.setGPIOState1(state)
-        elif IONumber == 1:
-            self.setGPIOState2(state)
-        elif IONumber == 2:
-            self.setGPIOState3(state)
-        elif IONumber == 3:
-            self.setGPIOState4(state)
-        elif IONumber == 100:
-            self.setGPIOStatenrst(state)
-        elif IONumber == 101:
-            self.setGPIOStatepdid(state)
-        elif IONumber == 102:
-            self.setGPIOStatepdic(state)
-        else:
-            raise ValueError("Invalid GPIO State")
-
-    def getGPIOState(self, IONumber):
-        data = self.oa.sendMessage(CODE_READ, ADDR_IOROUTE, Validate=False, maxResp=8)
-
-        #Catch special modes
-        if IONumber >= 100:
-            if IONumber == 100: # nRST IO Number
-                bitnum = 0
-            elif IONumber == 101: # PDID IO Number
-                bitnum = 2
-            elif IONumber == 102: # PDIC IO Number
-                bitnum = 4
-            else:
-                raise ValueError("Invalid special IO Number: %d"%IONumber)
-
-            if (data[6] & (1<<bitnum)) == 0:
-                return None
-            else:
-                return (data[6] & (1<<(bitnum+1))) != 0
-
-        if data[IONumber] & self.IOROUTE_GPIOE == 0:
+
+    @cdc_settings.setter
+    def cdc_settings(self, port):
+        rawver = self.cwe.oa.serial.readFwVersion()
+        ver = '{}.{}'.format(rawver[0], rawver[1])
+        if ver < '0.30':
             return None
-
-        return data[IONumber] & self.IOROUTE_GPIO
-
-    def readTIOPins(self):
-        """Read signal level of all 4 Target IOn pins synchronously.
-
-        In most cases this is useful for low-speed digital input, hence the
-        GPIO state of the Target IOn pin(s) used for digital input should be
-        configured as 'High-Z'.
-
-        Returns a bit mask where set bits indicate which of the 4 target IOn
-        pins is read as high. Counting starts at bit 0, for example, bit0
-        refers to tio1.
-        """
-
-        data = self.oa.sendMessage(CODE_READ, ADDR_IOREAD, Validate=False, maxResp=1)
-        return data[0]
-
-    def readTIOPin(self, tio):
-        """Read signal level of a Target IOn pin.
-
-        Returns True if the signal level of the Target IOn pin is high,
-        otherwise False is returned.
-        """
-        if tio < 1 or tio > 4:
-            raise ValueError("Invalid Target IO. Currently only tio1 to tio4 are supported.")
-        tios = self.readTIOPins()
-        return (tios & (1<<(tio-1))) > 0
-
-    def setTargetIOMode1(self, setting):
-        self._setTargetIOMode(setting, 0)
-
-    def setTargetIOMode2(self, setting):
-        self._setTargetIOMode(setting, 1)
-
-    def setTargetIOMode3(self, setting):
-        self._setTargetIOMode(setting, 2)
-
-    def setTargetIOMode4(self, setting):
-        self._setTargetIOMode(setting, 3)
-
-    def _setTargetIOMode(self, setting, IONumber):
-        #Sends actual IO mode to FPGA
-        data = self.oa.sendMessage(CODE_READ, ADDR_IOROUTE, Validate=False, maxResp=8)
-        data[IONumber] = setting
-        self.oa.sendMessage(CODE_WRITE, ADDR_IOROUTE, data)
-
-    def setTargetIOMode(self, setting, IONumber):
-        #To keep parameters syncronized, we need ot call individual set functions
-        if IONumber == 0:
-            self.setTargetIOMode1(setting)
-        elif IONumber == 1:
-            self.setTargetIOMode2(setting)
-        elif IONumber == 2:
-            self.setTargetIOMode3(setting)
-        elif IONumber == 3:
-            self.setTargetIOMode4(setting)
-        else:
-            raise ValueError("Invalid IO Number, valid range is 0,1,2,3", IONumber)
-
-    def getTargetIOMode(self, IONumber):
-        data = self.oa.sendMessage(CODE_READ, ADDR_IOROUTE, Validate=False, maxResp=8)
-        return data[IONumber]
-
-    def setClockSource(self, source):
-        data = self.oa.sendMessage(CODE_READ, ADDR_EXTCLK, Validate=False, maxResp=1)
-        data[0] = (data[0] & ~0x07) | source
-        self.oa.sendMessage(CODE_WRITE, ADDR_EXTCLK, data)
-
-    def clockSource(self):
-        resp = self.oa.sendMessage(CODE_READ, ADDR_EXTCLK, Validate=False, maxResp=1)
-        return resp[0] & 0x07
-
-    def setTargetCLKOut(self, clkout):
-        data = self.oa.sendMessage(CODE_READ, ADDR_EXTCLK, Validate=False, maxResp=1)
-        data[0] = (data[0] & ~(3<<5)) | (clkout << 5)
-        self.oa.sendMessage(CODE_WRITE, ADDR_EXTCLK, data)
-
-    def targetClkOut(self):
-        resp = self.oa.sendMessage(CODE_READ, ADDR_EXTCLK, Validate=False, maxResp=1)
-        return ((resp[0] & (3<<5)) >> 5)
-
-### VCC Glitch Control
-
-    def vglitch_get_mode(self):
-        """Gets a GLITCH_OUT_* bitmask indicating which VCC glitch MOSFET's are enabled.
-
-        Return:
-            A bitmask of GLITCH_OUT_HP/LP set if they are enabled.
-        """
-        return self.extr_ioroute_mask(4, self.GLITCH_OUT_BOTH)
-
-    def vglitch_set_mode(self, mask):
-        """Sets the VCC glitch mosfet enabled states.
-
-        Return:
-            The updated IOROUTE state.
-        """
-        return self.ins_ioroute_mask(4, self.GLITCH_OUT_BOTH, mask)
-
-    def vglitch_get_hp(self):
-        """Gets the enabled state for the HP glitch mosfet.
-
-        Return:
-            True if the HP glitch mosfet is enabled, else False.
-        """
-        return self.test_ioroute_mask(4, self.GLITCH_OUT_HP)
-
-    def vglitch_get_lp(self):
-        """Gets the enabled state for the LP glitch mosfet.
-
-        Return:
-            True if the LP glitch mosfet is enabled, else False.
-        """
-        return self.test_ioroute_mask(4, self.GLITCH_OUT_LP)
-
-    def vglitch_enable(self, mask, enabled):
-        """Conditionally enables or disables a GLITCH_OUT_* mask.
-
-        Return:
-            The updated IOROUTE state.
-        """
-        return self.upd_ioroute_mask(4, mask & self.GLITCH_OUT_BOTH, enabled)
-
-    def vglitch_clear(self):
-        """Disables both of the VCC glitch mosfets.
-
-        Return:
-            The updated IOROUTE state.
-        """
-        return self.clr_ioroute_mask(4, self.GLITCH_OUT_BOTH)
-
-    def vglitch_reset(self, delay):
-        """Disables and reenables the VCC glitch mosfets that were previously enabled.
-
-        TODO: Would be nice to have this as firmware API call.
-
-        Return:
-            The updated IOROUTE state.
-        """
-        data = self.read_ioroute()
-        d4 = data[4]
-
-        data[4] = d4 & self.GLITCH_OUT_CLR
-        self.write_ioroute(data)
-
-        time.sleep(delay)
-
-        data[4] = d4
-        self.write_ioroute(data)
-        return data
-
-### Power Settings
-
-    def setAVRISPMode(self, enabled):
-        data = self.oa.sendMessage(CODE_READ, ADDR_IOROUTE, Validate=False, maxResp=8)
-        if enabled:
-            data[5] |= 0x01
-        else:
-            data[5] &= ~(0x01)
-
-        self.oa.sendMessage(CODE_WRITE, ADDR_IOROUTE, data)
-
-    def setTargetPowerState(self, enabled):
-        data = self.oa.sendMessage(CODE_READ, ADDR_IOROUTE, Validate=False, maxResp=8)
-        if enabled:
-            data[5] &= ~(0x02)
-        else:
-            data[5] |= (0x02)
-
-        self.oa.sendMessage(CODE_WRITE, ADDR_IOROUTE, data)
-
-    def setTargetPowerSlew(self, fastmode):
-        data = self.oa.sendMessage(CODE_READ, ADDR_IOROUTE, Validate=False, maxResp=8)
-        if fastmode:
-            data[5] |= (0x04)
-        else:
-            data[5] &= ~(0x04)
-
-        self.oa.sendMessage(CODE_WRITE, ADDR_IOROUTE, data)
-
-    def setHuskySoftPowerOnParameters(self, pwm_cycles1, pwm_cycles2, pwm_period, pwm_off_time1, pwm_off_time2):
-        """Sets the soft power-on PWM parameters.
-
-        Args:
-            pwm_cycles1 (8-bit int): this plus pwm_cycles2 is the number of PWM on/off cycles before power is fully on
-            pwm_cycles2 (8-bit int): this plus pwm_cycles1 is the number of PWM on/off cycles before power is fully on
-            pwm_period (16-bit int): number of cycles in PWM period
-            pwm_off_time1 (16-bit int): number of cycles in PWM period where power is off, for the first pwm_cycles1
+        return self.cwe.oa.serial.set_cdc_settings(port)
+
+    @property
+    def aux_io_mcx(self):
+        """Set the function of the AUX I/O MCX on Husky.
+
+        Options:
+
+        * "high_z": input: to use as a trigger (scope.trigger.triggers = 'aux') or clock (scope.clock.clkgen_src = 'extclk_aux_io').
+        * "hs2": output: provide the same clock that's on HS2.
         """
         if not self._is_husky:
-            raise ValueError("For Husky only")
-        raw = [pwm_cycles1, pwm_cycles2]
-        raw.extend(list(int.to_bytes(pwm_period, length=2, byteorder='little')))
-        raw.extend(list(int.to_bytes(pwm_off_time1, length=2, byteorder='little')))
-        raw.extend(list(int.to_bytes(pwm_off_time2, length=2, byteorder='little')))
-        self.oa.sendMessage(CODE_WRITE, ADDR_SOFTPOWER_CONTROL, raw)
-
-    def getHuskySoftPowerOnParameters(self):
-        """Get the soft power-on PWM parameters as (pwm_cycles1, pwm_cycles2, pwm_period, pwm_off_time1, pwm_off_time2)
-        """
+            raise ValueError("For CW-Husky only.")
+        data = self.cwe.oa.sendMessage(CODE_READ, ADDR_AUX_IO, Validate=False, maxResp=1)[0]
+        if data & 0x01:
+            return "hs2"
+        else:
+            return "high_z"
+
+    @aux_io_mcx.setter
+    def aux_io_mcx(self, state):
         if not self._is_husky:
-            raise ValueError("For Husky only")
-        raw = self.oa.sendMessage(CODE_READ, ADDR_SOFTPOWER_CONTROL, Validate=False, maxResp=8)
-        pwm_cycles1 = raw[0]
-        pwm_cycles2 = raw[1]
-        pwm_period = int.from_bytes(raw[2:4], byteorder='little')
-        pwm_off_time1 = int.from_bytes(raw[4:6], byteorder='little')
-        pwm_off_time2 = int.from_bytes(raw[6:8], byteorder='little')
-        return (pwm_cycles1, pwm_cycles2, pwm_period, pwm_off_time1, pwm_off_time2)
-
-    def getTargetPowerState(self):
-        data = self.oa.sendMessage(CODE_READ, ADDR_IOROUTE, Validate=False, maxResp=8)
-        if data[5] & 0x02:
-            return False
-        else:
-            return True
-
-    def setPin(self, enabled, pin):
-        current = self.getPins()
-
-        pincur = current[0] & ~(pin)
-        if enabled:
-            pincur = pincur | pin
-
-        self.setPins(pincur, current[1])
-
-    def getPin(self, pin):
-        current = self.getPins()
-        current = current[0] & pin
-        if current == 0:
-            return False
-        else:
-            return True
-
-    def setPinMode(self, mode):
-        current = self.getPins()
-        self.setPins(current[0], mode)
-
-    def getPinMode(self):
-        current = self.getPins()
-        return current[1]
-
-    def setPins(self, pins, mode):
-        d = list(int.to_bytes((mode << 6) | pins, length=self._addr_trigsrc_size, byteorder='little'))
-        self.oa.sendMessage(CODE_WRITE, ADDR_TRIGSRC, d, maxResp=self._addr_trigsrc_size)
-
-    def getPins(self):
-        resp = self.oa.sendMessage(CODE_READ, ADDR_TRIGSRC, Validate=False, maxResp=self._addr_trigsrc_size)
-        pins = resp[0] & 0x3F
-        if self._addr_trigsrc_size == 2:
-            pins += (resp[1] << 8)
-        mode = resp[0] >> 6
-        return(pins, mode)
-
-    def setTriggerModule(self, module):
-
-        #When using special modes, force rising edge & stop user from easily changing
-        resp = self.oa.sendMessage(CODE_READ, ADDR_TRIGMOD, Validate=False, maxResp=1)
-        resp[0] &= 0xF8
-        resp[0] |= module
-        self.oa.sendMessage(CODE_WRITE, ADDR_TRIGMOD, resp)
-
-    def getTriggerModule(self):
-        resp = self.oa.sendMessage(CODE_READ, ADDR_TRIGMOD, Validate=False, maxResp=1)
-        return resp[0]
-
-    def setTrigOutAux(self, enabled):
-        resp = self.oa.sendMessage(CODE_READ, ADDR_TRIGMOD, Validate=False, maxResp=1)
-        resp[0] &= 0xE7
-        if enabled:
-            resp[0] |= 0x08
-        self.oa.sendMessage(CODE_WRITE, ADDR_TRIGMOD, resp)
-
-    def setTrigOut(self, enabled):
-        resp = self.oa.sendMessage(CODE_READ, ADDR_TRIGMOD, Validate=False, maxResp=1)
-        resp[0] &= 0xE7
-        if enabled:
-            resp[0] |= 0x08
-        self.oa.sendMessage(CODE_WRITE, ADDR_TRIGMOD, resp)
-
-    def getTrigOut(self):
-        resp = self.oa.sendMessage(CODE_READ, ADDR_TRIGMOD, Validate=False, maxResp=1)
-        return resp[0] & 0x08
-
-class GPIOSettings(util.DisableNewAttr):
-    VCC_GLITCHT_DISABLED = CWExtraSettings.GLITCH_OUT_DISABLE
-    VCC_GLITCHT_HP = CWExtraSettings.GLITCH_OUT_HP
-    VCC_GLITCHT_LP = CWExtraSettings.GLITCH_OUT_LP
-    VCC_GLITCHT_BOTH = CWExtraSettings.GLITCH_OUT_BOTH
-
-    # NOTE: Technically, VCC_GLITCHT is a bit field, but in this situation, it can also be used as a 4 value enum.
-    VCC_GLITCHT_TRANSLATE = util.EnumTranslationDirect.alloc_instance(
-        (
-            'disabled',
-            'hp',
-            'lp',
-            'both',
-        ), {
-            None: VCC_GLITCHT_DISABLED,
-        }
-    )
-
-    def __init__(self, cwextra):
-        super().__init__()
-        self.cwe = cwextra
-
-        # This stuff actually matters, used with _tio_alias above
-        self.TIO_VALID = [
-            {'Serial TXD': self.cwe.IOROUTE_STX, 'Serial RXD': self.cwe.IOROUTE_SRX, 'USI-Out': self.cwe.IOROUTE_USIO,
-             'USI-In': self.cwe.IOROUTE_USII, 'GPIO': self.cwe.IOROUTE_GPIOE, 'High-Z': self.cwe.IOROUTE_HIGHZ},
-
-            {'Serial TXD': self.cwe.IOROUTE_STX, 'Serial RXD': self.cwe.IOROUTE_SRX, 'USI-Out': self.cwe.IOROUTE_USIO,
-             'USI-In': self.cwe.IOROUTE_USII, 'GPIO': self.cwe.IOROUTE_GPIOE, 'High-Z': self.cwe.IOROUTE_HIGHZ},
-
-            {'Serial TXD': self.cwe.IOROUTE_STX, 'Serial RXD': self.cwe.IOROUTE_SRX,
-             'Serial-TX/RX': self.cwe.IOROUTE_STXRX,
-             'USI-Out': self.cwe.IOROUTE_USIO, 'USI-In': self.cwe.IOROUTE_USII, 'USI-IN/OUT': self.cwe.IOROUTE_USINOUT,
-             'GPIO': self.cwe.IOROUTE_GPIOE, 'High-Z': self.cwe.IOROUTE_HIGHZ},
-
-            {'Serial TXD': self.cwe.IOROUTE_STX, 'GPIO': self.cwe.IOROUTE_GPIOE, 'High-Z': self.cwe.IOROUTE_HIGHZ}
-        ]
-
-        self.HS2_VALID = {'disabled': 0, 'clkgen': 2, 'glitch': 3}
-        self._is_husky = False
-
-<<<<<<< HEAD
+            raise ValueError("For CW-Husky only.")
+        data = self.cwe.oa.sendMessage(CODE_READ, ADDR_AUX_IO, Validate=False, maxResp=1)[0]
+        if state == 'high_z':
+            data &= 0xfe
+        elif state == 'hs2':
+            data |= 0x01
+        else:
+            raise ValueError("Options: high_z, hs2")
+        return self.cwe.oa.sendMessage(CODE_WRITE, ADDR_AUX_IO, [data])
+
+    @property
+    def glitch_trig_mcx(self):
+        """Set the function of the Trigger/Glitch Out MCX on Husky.
+        Options:
+
+        * "glitch": glitch output (clock or voltage glitch signal, as defined by scope.glitch settings)
+        * "trigger": internal trigger signal (as defined by scope.trigger)
+        * "inverted [glitch | trigger]": inverted glitch or trigger signal
+        """
+        if not self._is_husky:
+            raise ValueError("For CW-Husky only.")
+        data = self.cwe.oa.sendMessage(CODE_READ, ADDR_AUX_IO, Validate=False, maxResp=1)[0]
+        if data & 0x04:
+            setting = 'inverted '
+        else:
+            setting = ''
+        if data & 0x02:
+            setting += "glitch"
+        else:
+            setting += "trigger"
+        return setting
+
+    @glitch_trig_mcx.setter
+    def glitch_trig_mcx(self, state):
+        if not self._is_husky:
+            raise ValueError("For CW-Husky only.")
+        data = self.cwe.oa.sendMessage(CODE_READ, ADDR_AUX_IO, Validate=False, maxResp=1)[0]
+        if 'trigger' in state:
+            data &= 0xfd
+        elif 'glitch' in state:
+            data |= 0x02
+        else:
+            raise ValueError("Options: glitch, trig")
+        if 'inverted' in state:
+            data |= 0x04
+        else:
+            data &= 0xfb
+        self.cwe.oa.sendMessage(CODE_WRITE, ADDR_AUX_IO, [data])
+
+    @property
+    def tio1(self):
+        """The function of the Target IO1 pin.
+
+        TIO1 can be used for the following functions:
+         * "serial_rx": UART input
+         * "serial_tx": UART output
+         * "high_z" / None: High impedance input
+         * "gpio_low" / False: Driven output: logic 0
+         * "gpio_high" / True: Driven output: logic 1
+         * "gpio_disabled": Driven output: no effect
+
+        Default value is "serial_rx".
+
+        :Getter:  Return one of the above strings. This shows how ChipWhisperer is 
+                driving this pin; it does not show its actual logic level. Use
+                scope.io.tio_states to see the actual logic level.
+
+        :Setter: Set the Target IO1 mode.
+
+        Raises:
+           ValueError: if new value is not one of the above modes
+
+        """
+        return self._tioInternalToApi(self._getTio(0), self._getGpio(0))
+
+    @tio1.setter
+    def tio1(self, state):
+        (tio, gpio) = self._tioApiToInternal(state)
+        self._setTio(0, tio)
+        self._setGpio(0, gpio)
+
+    @property
+    def tio2(self):
+        """The function of the Target IO2 pin.
+
+        TIO2 can be used for the following functions:
+         * "serial_rx": UART input
+         * "serial_tx": UART output
+         * "high_z" / None: High impedance input
+         * "gpio_low" / False: Driven output: logic 0
+         * "gpio_high" / True: Driven output: logic 1
+         * "gpio_disabled": Driven output: no effect
+
+        Default value is "serial_tx".
+
+        :Getter:  Return one of the above strings. This shows how ChipWhisperer is 
+                driving this pin; it does not show its actual logic level. Use
+                scope.io.tio_states to see the actual logic level.
+
+        :Setter: Set the Target IO2 mode.
+
+        Raises:
+           ValueError: if new value is not one of the above modes
+        """
+        return self._tioInternalToApi(self._getTio(1), self._getGpio(1))
+
+    @tio2.setter
+    def tio2(self, state):
+        (tio, gpio) = self._tioApiToInternal(state)
+        self._setTio(1, tio)
+        self._setGpio(1, gpio)
+
+    @property
+    def tio3(self):
+        """The function of the Target IO3 pin.
+
+        TIO3 can be used for the following functions:
+         * "serial_rx": UART input
+         * "serial_tx": UART output
+         * "serial_tx_rx": UART 1-wire I/O (for smartcards)
+         * "high_z" / None: High impedance input
+         * "gpio_low" / False: Driven output: logic 0
+         * "gpio_high" / True: Driven output: logic 1
+         * "gpio_disabled": Driven output: no effect
+
+        Default value is "high_z".
+
+        :Getter:  Return one of the above strings. This shows how ChipWhisperer is 
+                driving this pin; it does not show its actual logic level. Use
+                scope.io.tio_states to see the actual logic level.
+
+        :Setter: Set the Target IO3 mode.
+
+        Raises:
+           ValueError: if new value is not one of the above modes
+        """
+        return self._tioInternalToApi(self._getTio(2), self._getGpio(2))
+
+    @tio3.setter
+    def tio3(self, state):
+        (tio, gpio) = self._tioApiToInternal(state)
+        self._setTio(2, tio)
+        self._setGpio(2, gpio)
+
+    @property
+    def tio4(self):
+        """The function of the Target IO4 pin.
+
+        TIO4 can be used for the following functions:
+         * "serial_tx": UART output
+         * "high_z" / None: High impedance input
+         * "gpio_low" / False: Driven output: logic 0
+         * "gpio_high" / True: Driven output: logic 1
+         * "gpio_disabled": Driven output: no effect
+
+        Default value is "high_z". Typically, this pin is used as a trigger
+        input.
+
+        :Getter:  Return one of the above strings. This shows how ChipWhisperer is 
+                driving this pin; it does not show its actual logic level. Use
+                scope.io.tio_states to see the actual logic level.
+
+        :Setter: Set the Target IO4 mode
+
+        Raises:
+           ValueError: if new value is not one of the above modes
+        """
+        return self._tioInternalToApi(self._getTio(3), self._getGpio(3))
+
+    @tio4.setter
+    def tio4(self, state):
+        (tio, gpio) = self._tioApiToInternal(state)
+        self._setTio(3, tio)
+        self._setGpio(3, gpio)
+
+    def _getTio(self, pinnum):
+        if pinnum < 0 or pinnum >= 4:
+            raise ValueError("Invalid PIN: %d. Valid range = 0-3." % pinnum, pinnum)
+
+        mode = self.cwe.getTargetIOMode(pinnum)
+        # Don't include GPIO state in mode check
+        mode &= ~self.cwe.IOROUTE_GPIO
+
+        # Find string
+        for s, bmask in self.TIO_VALID[pinnum].items():
+            if mode == bmask:
+                return s
+
+        raise IOError("Invalid IO Mode returned by FPGA", mode)
+
+    def _setTio(self, pinnum, mode):
+        if mode is None:
+            mode = "High-Z"
+
+        if pinnum < 0 or pinnum >= 4:
+            raise ValueError("Invalid PIN: %d. Valid range = 0-3." % pinnum, pinnum)
+
+        valid_modes = list(self.TIO_VALID[pinnum].keys())
+
+        try:
+            iomode = self.TIO_VALID[pinnum][mode]
+        except KeyError as e:
+            raise ValueError("Invalid IO-Mode for GPIO%d: %s. Valid modes: %s" % (pinnum+1, mode, valid_modes)) from e
+
+        self.cwe.setTargetIOMode(iomode, pinnum)
+
+    @property
+    def pdic(self):
+        """The function of the PDIC pin output pin.
+
+        PDIC is often used to selecting between normal boot and its bootloader. See the
+        rtfm.newae.com page for your target for more information.
+
+        This is a GPIO pin. The following values are allowed:
+         * "high" / True: logic 1
+         * "low" / False: logic 0
+         * "disabled" / "default" / "high_z" / None: undriven
+
+        :Getter:  Return one of "high", "low", or "high_z". This shows how ChipWhisperer
+                is driving this pin; it does not show its actual logic level.
+
+        :Setter: Set the pin's state
+
+        Raises:
+        ValueError: if new state not listed above
+        """
+        return self._getGpio(102)
+
+    @pdic.setter
+    def pdic(self, state):
+        self._setGpio(102, state)
+
+    @property
+    def pdid(self):
+        """The state of the PDID pin.
+
+        See pdic for more information."""
+        return self._getGpio(101)
+
+    @pdid.setter
+    def pdid(self, state):
+        self._setGpio(101, state)
+
+    @property
+    def nrst(self):
+        """The state of the NRST pin.
+
+        See pdic for more information."""
+        return self._getGpio(100)
+
+    @nrst.setter
+    def nrst(self, state):
+        self._setGpio(100, state)
+
+    def _getGpio(self, pinnum):
+        """GPIO state getter for GPIO settings on 1-4 and for special pins"""
+        state = self.cwe.getGPIOState(pinnum)
+        if state is None:
+            return "high_z"
+        elif state:
+            return "high"
+        else:
+            return "low"
+
+    def _setGpio(self, pinnum, level):
+        """GPIO state setter for all GPIO pins"""
+        if level == "high" or level == True:
+            new_state = True
+        elif level == "low" or level == False:
+            new_state = False
+        elif level in ("disabled", "default", "high_z", None):
+            new_state = None
+        else:
+            raise ValueError("Can't set GPIO %d to level %s (expected 'high'/True, 'low'/False, or 'disabled'/'default'/'high_z'/None)" % (pinnum, level), level)
+
+        self.cwe.setGPIOState(new_state, pinnum)
+
+    @property
+    def extclk_src(self):
+        """The clock signal being used as input for EXTCLK.
+
+        Currently, this can only be HS1, which is the clock from the target.
+        As such, this value is read-only.
+        """
+        return "hs1"
+
+    @property
+    def hs2(self):
+        """The clock signal routed to the HS2 high speed output pin.
+
+        Allowed clock signals are:
+         * "clkgen": The output from the CLKGEN module
+         * "glitch": The output from the glitch module
+         * "disabled" / None: No clock; output driven low
+
+        :Getter:  Return one of "clkgen", "glitch", or "disabled"
+
+        :Setter: Set the clock to be output on HS2.
+
+        Raises:
+        ValueError: if new value not listed above
+        """
+        mode = self.cwe.targetClkOut()
+        for k, v in self.HS2_VALID.items():
+            if mode == v:
+                if k == 'disabled':
+                    return None
+                else:
+                    return k
+
+        raise IOError("Hardware returned unknown HS2 mode: %02x" % mode)
+
+    @hs2.setter
+    def hs2(self, mode):
+        if mode is None:
+            mode = 'disabled'
+
+        if mode not in self.HS2_VALID:
+            raise ValueError(
+                "Unknown mode for HS2 pin: '%s'. Valid modes: [%s]" % (mode, list(self.HS2_VALID.keys())), mode)
+
+        self.cwe.setTargetCLKOut(self.HS2_VALID[mode])
+
+    @property
+    def target_pwr(self):
+        """Whether the target board is powered by the ChipWhisperer.
+
+        If True, the ChipWhisperer is currently supplying power to the target
+        board; if False, it is not. This setting can be used to cycle power to
+        the target or to help program it.
+
+        If the target board is powered through an external supply, this setting
+        may have no effect.
+
+        :Getter:  Return the current power state of the target (True or False)
+
+        :Setter: Turn the target power on or off.
+        """
+        return self.cwe.getTargetPowerState()
+
+    @target_pwr.setter
+    def target_pwr(self, power):
+        self.cwe.setTargetPowerState(power)
+
     @property
     def vcc_glitcht(self):
         """Gets a bitmask indicating which VCC glitch MOSFET's are enabled, based on the
@@ -1262,23 +1237,18 @@
     @property
     def glitch_hp(self):
         """Whether the high-power crowbar MOSFET is enabled.
-=======
-        self.disable_newattr()
->>>>>>> 09018122
-
-
-    def read_tio_states(self):
-        bitmask = self.cwe.readTIOPins()
-        return tuple(((bitmask >> i) & 0x01) for i in range(4))
-
-    def _dict_repr(self):
-        rtn = {}
-        rtn['tio1'] = self.tio1
-        rtn['tio2'] = self.tio2
-        rtn['tio3'] = self.tio3
-        rtn['tio4'] = self.tio4
-
-<<<<<<< HEAD
+
+        The glitch output is an SMA-connected output line that is normally
+        connected to a target's power rails. If this setting is enabled, a
+        high-powered MOSFET shorts the power-rail to ground when the glitch
+        module's output is active.
+
+        .. warning:: Use with caution - ensure that the glitch module is properly
+            configured before enabling this setting, as it is possible to
+            permanently damage hardware with this output.
+
+        :Getter:  Return True if enabled or False if disabled
+
         :Setter: Turn the high-power MOSFET on or off
         """
         return self.cwe.vglitch_get_hp()
@@ -1286,34 +1256,18 @@
     @glitch_hp.setter
     def glitch_hp(self, active):
         self.cwe.vglitch_enable(CWExtraSettings.GLITCH_OUT_HP, active)
-=======
-        rtn['pdid'] = self.pdid
-        rtn['pdic'] = self.pdic
-        rtn['nrst'] = self.nrst
-
-        rtn['glitch_hp'] = self.glitch_hp
-        rtn['glitch_lp'] = self.glitch_lp
-
-        rtn['extclk_src'] = self.extclk_src
-        rtn['hs2'] = self.hs2
-
-        rtn['target_pwr'] = self.target_pwr
-
-        rtn['tio_states'] = self.tio_states
-
-        rtn['cdc_settings'] = self.cdc_settings
->>>>>>> 09018122
-
-        if self._is_husky:
-            rtn['aux_io_mcx'] = self.aux_io_mcx
-            rtn['glitch_trig_mcx'] = self.glitch_trig_mcx
-
-        return rtn
-
-    @property
-    def tio_states(self):
-        """
-<<<<<<< HEAD
+
+    @property
+    def glitch_lp(self):
+        """Whether the low-power crowbar MOSFET is enabled.
+
+        This is the low-power version of glitch_hp - see that documentation
+        for more details.
+
+        .. warning:: Use with caution - ensure that the glitch module is properly
+            configured before enabling this setting, as it is possible to
+            permanently damage hardware with this output.
+        """
         return self.cwe.vglitch_get_lp()
 
     @glitch_lp.setter
@@ -1587,544 +1541,7 @@
         else:
             enablelogic, mode = self._trigger_string2value(s)
             self.cwe.setPins(enablelogic, mode)
-=======
-        Reads the logic level of the TIO pins (1-4) and
-        returns them as a tuple of the logic levels.
-
-        .. warning:: ChipWhisperer firmware before release 5.2.1 does not support
-            reading the TIO pins!
-
-        :getter: Read TIO states
-
-        Returns:
-            A tuple of 1's and 0's representing the logic levels
-            of each TIO pin
-
-        .. versionadded:: 5.3
-            Add documented interface for the old method of reading TIO pins
-        """
-        return self.read_tio_states()
-
-    @property
-    def pdid_state(self):
-        """ Reads the logic level of the PDID pin. Supported by Husky only.
-        """
-        return self._get_extra_pin(7)
-
-    @property
-    def pdic_state(self):
-        """ Reads the logic level of the PDIC pin. Supported by Husky only.
-        """
-        return self._get_extra_pin(6)
-
-    @property
-    def miso_state(self):
-        """ Reads the logic level of the MISO pin. Supported by Husky only.
-        """
-        return self._get_extra_pin(5)
-
-    @property
-    def mosi_state(self):
-        """ Reads the logic level of the MOSI pin. Supported by Husky only.
-        """
-        return self._get_extra_pin(4)
-
-    @property
-    def nrst_state(self):
-        """ Reads the logic level of the nRST pin. Supported by Husky only.
-        """
-        return self._get_extra_pin(8)
-
-    @property
-    def sck_state(self):
-        """ Reads the logic level of the SCK pin. Supported by Husky only.
-        """
-        return self._get_extra_pin(9)
-
-    def _get_extra_pin(self, bit):
-        if not self._is_husky:
-            raise ValueError("For CW-Husky only.")
-        raw = int.from_bytes(self.cwe.oa.sendMessage(CODE_READ, ADDR_IOREAD, Validate=False, maxResp=2), byteorder='little')
-        return ((raw >> bit) & 0x01)
-
-    def __repr__(self):
-        return util.dict_to_str(self._dict_repr())
-
-    def __str__(self):
-        return self.__repr__()
-
-    def _tioApiToInternal(self, tio_setting):
-        """Convert an API TIO string to a (TIO, GPIO) parameter tuple
-
-        Ex:
-         * "serial_tx" -> ("Serial TXD", None)
-         * "gpio_high" -> ("GPIO", "High")
-        """
-
-        # Accept None in place of "high-z"
-        if tio_setting is None:
-            return ("High-Z", None)
-        # Accept True/False in place of "gpio_low"/"gpio_high"
-        if isinstance(tio_setting, int):
-            if tio_setting:
-                gpio_mode = "high"
-            else:
-                gpio_mode = "low"
-            return ("GPIO", gpio_mode)
-
-        if tio_setting not in _tio_alias:
-            raise ValueError("Can't find TIO setting %s; valid values: %s" % (tio_setting, _tio_alias), tio_setting)
-        tio_param = _tio_alias[tio_setting]
-
-        if tio_param == "GPIO":
-            gpio_param = _gpio_alias[tio_setting]
-            return (tio_param, gpio_param)
-        else:
-            return (tio_param, None)
-
-    def _tioInternalToApi(self, tio_setting, gpio_setting):
-        """Convert TIO and GPIO parameter settings to an API string.
-
-        Ex:
-         * ("Serial TXD", None) -> "serial_tx"
-         * ("GPIO", "High") -> "gpio_high"
-        """
-        try:
-            if tio_setting == "GPIO":
-                return _gpio_api_alias[gpio_setting]
-            else:
-                return _tio_api_alias[tio_setting]
-        except KeyError:
-            return "?"
-
-    @property
-    def cdc_settings(self):
-        """Check or set whether USART settings can be changed via the USB CDC connection
-
-        i.e. whether you can change USART settings (baud rate, 8n1) via a serial client like PuTTY
-
-        :getter: An array of length four for four possible CDC serial ports (though only one is used)
-
-        :setter: Can set either via an integer (which sets both ports) or an array of length 4 (which sets each port)
-
-        Returns None if using firmware before the CDC port was added
-        """
-        rawver = self.cwe.oa.serial.readFwVersion()
-        ver = '{}.{}'.format(rawver[0], rawver[1])
-        if ver < '0.30':
-            return None
-        return self.cwe.oa.serial.get_cdc_settings()
-
-    @cdc_settings.setter
-    def cdc_settings(self, port):
-        rawver = self.cwe.oa.serial.readFwVersion()
-        ver = '{}.{}'.format(rawver[0], rawver[1])
-        if ver < '0.30':
-            return None
-        return self.cwe.oa.serial.set_cdc_settings(port)
-
-    @property
-    def aux_io_mcx(self):
-        """Set the function of the AUX I/O MCX on Husky.
-
-        Options:
-
-        * "high_z": input: to use as a trigger (scope.trigger.triggers = 'aux') or clock (scope.clock.clkgen_src = 'extclk_aux_io').
-        * "hs2": output: provide the same clock that's on HS2.
-        """
-        if not self._is_husky:
-            raise ValueError("For CW-Husky only.")
-        data = self.cwe.oa.sendMessage(CODE_READ, ADDR_AUX_IO, Validate=False, maxResp=1)[0]
-        if data & 0x01:
-            return "hs2"
-        else:
-            return "high_z"
-
-    @aux_io_mcx.setter
-    def aux_io_mcx(self, state):
-        if not self._is_husky:
-            raise ValueError("For CW-Husky only.")
-        data = self.cwe.oa.sendMessage(CODE_READ, ADDR_AUX_IO, Validate=False, maxResp=1)[0]
-        if state == 'high_z':
-            data &= 0xfe
-        elif state == 'hs2':
-            data |= 0x01
-        else:
-            raise ValueError("Options: high_z, hs2")
-        return self.cwe.oa.sendMessage(CODE_WRITE, ADDR_AUX_IO, [data])
-
-    @property
-    def glitch_trig_mcx(self):
-        """Set the function of the Trigger/Glitch Out MCX on Husky.
-        Options:
-
-        * "glitch": glitch output (clock or voltage glitch signal, as defined by scope.glitch settings)
-        * "trigger": internal trigger signal (as defined by scope.trigger)
-        * "inverted [glitch | trigger]": inverted glitch or trigger signal
-        """
-        if not self._is_husky:
-            raise ValueError("For CW-Husky only.")
-        data = self.cwe.oa.sendMessage(CODE_READ, ADDR_AUX_IO, Validate=False, maxResp=1)[0]
-        if data & 0x04:
-            setting = 'inverted '
-        else:
-            setting = ''
-        if data & 0x02:
-            setting += "glitch"
-        else:
-            setting += "trigger"
-        return setting
-
-    @glitch_trig_mcx.setter
-    def glitch_trig_mcx(self, state):
-        if not self._is_husky:
-            raise ValueError("For CW-Husky only.")
-        data = self.cwe.oa.sendMessage(CODE_READ, ADDR_AUX_IO, Validate=False, maxResp=1)[0]
-        if 'trigger' in state:
-            data &= 0xfd
-        elif 'glitch' in state:
-            data |= 0x02
-        else:
-            raise ValueError("Options: glitch, trig")
-        if 'inverted' in state:
-            data |= 0x04
-        else:
-            data &= 0xfb
-        self.cwe.oa.sendMessage(CODE_WRITE, ADDR_AUX_IO, [data])
-
-    @property
-    def tio1(self):
-        """The function of the Target IO1 pin.
-
-        TIO1 can be used for the following functions:
-         * "serial_rx": UART input
-         * "serial_tx": UART output
-         * "high_z" / None: High impedance input
-         * "gpio_low" / False: Driven output: logic 0
-         * "gpio_high" / True: Driven output: logic 1
-         * "gpio_disabled": Driven output: no effect
-
-        Default value is "serial_rx".
-
-        :Getter:  Return one of the above strings. This shows how ChipWhisperer is 
-                driving this pin; it does not show its actual logic level. Use
-                scope.io.tio_states to see the actual logic level.
-
-        :Setter: Set the Target IO1 mode.
-
-        Raises:
-           ValueError: if new value is not one of the above modes
-
-        """
-        return self._tioInternalToApi(self._getTio(0), self._getGpio(0))
-
-    @tio1.setter
-    def tio1(self, state):
-        (tio, gpio) = self._tioApiToInternal(state)
-        self._setTio(0, tio)
-        self._setGpio(0, gpio)
-
-    @property
-    def tio2(self):
-        """The function of the Target IO2 pin.
-
-        TIO2 can be used for the following functions:
-         * "serial_rx": UART input
-         * "serial_tx": UART output
-         * "high_z" / None: High impedance input
-         * "gpio_low" / False: Driven output: logic 0
-         * "gpio_high" / True: Driven output: logic 1
-         * "gpio_disabled": Driven output: no effect
-
-        Default value is "serial_tx".
-
-        :Getter:  Return one of the above strings. This shows how ChipWhisperer is 
-                driving this pin; it does not show its actual logic level. Use
-                scope.io.tio_states to see the actual logic level.
-
-        :Setter: Set the Target IO2 mode.
-
-        Raises:
-           ValueError: if new value is not one of the above modes
-        """
-        return self._tioInternalToApi(self._getTio(1), self._getGpio(1))
-
-    @tio2.setter
-    def tio2(self, state):
-        (tio, gpio) = self._tioApiToInternal(state)
-        self._setTio(1, tio)
-        self._setGpio(1, gpio)
-
-    @property
-    def tio3(self):
-        """The function of the Target IO3 pin.
-
-        TIO3 can be used for the following functions:
-         * "serial_rx": UART input
-         * "serial_tx": UART output
-         * "serial_tx_rx": UART 1-wire I/O (for smartcards)
-         * "high_z" / None: High impedance input
-         * "gpio_low" / False: Driven output: logic 0
-         * "gpio_high" / True: Driven output: logic 1
-         * "gpio_disabled": Driven output: no effect
-
-        Default value is "high_z".
-
-        :Getter:  Return one of the above strings. This shows how ChipWhisperer is 
-                driving this pin; it does not show its actual logic level. Use
-                scope.io.tio_states to see the actual logic level.
-
-        :Setter: Set the Target IO3 mode.
-
-        Raises:
-           ValueError: if new value is not one of the above modes
-        """
-        return self._tioInternalToApi(self._getTio(2), self._getGpio(2))
-
-    @tio3.setter
-    def tio3(self, state):
-        (tio, gpio) = self._tioApiToInternal(state)
-        self._setTio(2, tio)
-        self._setGpio(2, gpio)
-
-    @property
-    def tio4(self):
-        """The function of the Target IO4 pin.
-
-        TIO4 can be used for the following functions:
-         * "serial_tx": UART output
-         * "high_z" / None: High impedance input
-         * "gpio_low" / False: Driven output: logic 0
-         * "gpio_high" / True: Driven output: logic 1
-         * "gpio_disabled": Driven output: no effect
-
-        Default value is "high_z". Typically, this pin is used as a trigger
-        input.
-
-        :Getter:  Return one of the above strings. This shows how ChipWhisperer is 
-                driving this pin; it does not show its actual logic level. Use
-                scope.io.tio_states to see the actual logic level.
-
-        :Setter: Set the Target IO4 mode
-
-        Raises:
-           ValueError: if new value is not one of the above modes
-        """
-        return self._tioInternalToApi(self._getTio(3), self._getGpio(3))
-
-    @tio4.setter
-    def tio4(self, state):
-        (tio, gpio) = self._tioApiToInternal(state)
-        self._setTio(3, tio)
-        self._setGpio(3, gpio)
-
-    def _getTio(self, pinnum):
-        if pinnum < 0 or pinnum >= 4:
-            raise ValueError("Invalid PIN: %d. Valid range = 0-3." % pinnum, pinnum)
-
-        mode = self.cwe.getTargetIOMode(pinnum)
-        # Don't include GPIO state in mode check
-        mode &= ~self.cwe.IOROUTE_GPIO
-
-        # Find string
-        for s, bmask in self.TIO_VALID[pinnum].items():
-            if mode == bmask:
-                return s
-
-        raise IOError("Invalid IO Mode returned by FPGA", mode)
-
-    def _setTio(self, pinnum, mode):
-        if mode is None:
-            mode = "High-Z"
-
-        if pinnum < 0 or pinnum >= 4:
-            raise ValueError("Invalid PIN: %d. Valid range = 0-3." % pinnum, pinnum)
-
-        valid_modes = list(self.TIO_VALID[pinnum].keys())
-
-        try:
-            iomode = self.TIO_VALID[pinnum][mode]
-        except KeyError as e:
-            raise ValueError("Invalid IO-Mode for GPIO%d: %s. Valid modes: %s" % (pinnum+1, mode, valid_modes)) from e
-
-        self.cwe.setTargetIOMode(iomode, pinnum)
-
-    @property
-    def pdic(self):
-        """The function of the PDIC pin output pin.
-
-        PDIC is often used to selecting between normal boot and its bootloader. See the
-        rtfm.newae.com page for your target for more information.
-
-        This is a GPIO pin. The following values are allowed:
-         * "high" / True: logic 1
-         * "low" / False: logic 0
-         * "disabled" / "default" / "high_z" / None: undriven
-
-        :Getter:  Return one of "high", "low", or "high_z". This shows how ChipWhisperer
-                is driving this pin; it does not show its actual logic level.
-
-        :Setter: Set the pin's state
-
-        Raises:
-        ValueError: if new state not listed above
-        """
-        return self._getGpio(102)
-
-    @pdic.setter
-    def pdic(self, state):
-        self._setGpio(102, state)
-
-    @property
-    def pdid(self):
-        """The state of the PDID pin.
-
-        See pdic for more information."""
-        return self._getGpio(101)
-
-    @pdid.setter
-    def pdid(self, state):
-        self._setGpio(101, state)
-
-    @property
-    def nrst(self):
-        """The state of the NRST pin.
-
-        See pdic for more information."""
-        return self._getGpio(100)
-
-    @nrst.setter
-    def nrst(self, state):
-        self._setGpio(100, state)
-
-    def _getGpio(self, pinnum):
-        """GPIO state getter for GPIO settings on 1-4 and for special pins"""
-        state = self.cwe.getGPIOState(pinnum)
-        if state is None:
-            return "high_z"
-        elif state:
-            return "high"
-        else:
-            return "low"
-
-    def _setGpio(self, pinnum, level):
-        """GPIO state setter for all GPIO pins"""
-        if level == "high" or level == True:
-            new_state = True
-        elif level == "low" or level == False:
-            new_state = False
-        elif level in ("disabled", "default", "high_z", None):
-            new_state = None
-        else:
-            raise ValueError("Can't set GPIO %d to level %s (expected 'high'/True, 'low'/False, or 'disabled'/'default'/'high_z'/None)" % (pinnum, level), level)
-
-        self.cwe.setGPIOState(new_state, pinnum)
-
-    @property
-    def extclk_src(self):
-        """The clock signal being used as input for EXTCLK.
-
-        Currently, this can only be HS1, which is the clock from the target.
-        As such, this value is read-only.
-        """
-        return "hs1"
-
-    @property
-    def hs2(self):
-        """The clock signal routed to the HS2 high speed output pin.
-
-        Allowed clock signals are:
-         * "clkgen": The output from the CLKGEN module
-         * "glitch": The output from the glitch module
-         * "disabled" / None: No clock; output driven low
-
-        :Getter:  Return one of "clkgen", "glitch", or "disabled"
-
-        :Setter: Set the clock to be output on HS2.
-
-        Raises:
-        ValueError: if new value not listed above
-        """
-        mode = self.cwe.targetClkOut()
-        for k, v in self.HS2_VALID.items():
-            if mode == v:
-                if k == 'disabled':
-                    return None
-                else:
-                    return k
-
-        raise IOError("Hardware returned unknown HS2 mode: %02x" % mode)
-
-    @hs2.setter
-    def hs2(self, mode):
-        if mode is None:
-            mode = 'disabled'
-
-        if mode not in self.HS2_VALID:
-            raise ValueError(
-                "Unknown mode for HS2 pin: '%s'. Valid modes: [%s]" % (mode, list(self.HS2_VALID.keys())), mode)
-
-        self.cwe.setTargetCLKOut(self.HS2_VALID[mode])
-
-    @property
-    def target_pwr(self):
-        """Whether the target board is powered by the ChipWhisperer.
-
-        If True, the ChipWhisperer is currently supplying power to the target
-        board; if False, it is not. This setting can be used to cycle power to
-        the target or to help program it.
-
-        If the target board is powered through an external supply, this setting
-        may have no effect.
-
-        :Getter:  Return the current power state of the target (True or False)
-
-        :Setter: Turn the target power on or off.
-        """
-        return self.cwe.getTargetPowerState()
-
-    @target_pwr.setter
-    def target_pwr(self, power):
-        self.cwe.setTargetPowerState(power)
-
-    @property
-    def vcc_glitcht(self):
-        """Gets a bitmask indicating which VCC glitch MOSFET's are enabled, based on the
-        VCC_GLITCHT_* consts.
-
-        Return:
-            A bitmask with the VCC_GLITCHT_HP/LP set if enabled.
-        """
-        return self.cwe.vglitch_get_mode()
-
-    @vcc_glitcht.setter
-    def vcc_glitcht(self, mode):
-        glitcht = self.VCC_GLITCHT_TRANSLATE.try_var_to_api(mode)
-        if not self.VCC_GLITCHT_TRANSLATE.is_valid_api(glitcht):
-            raise ValueError('%s is an invalid glitch mode!' % mode)
-        self.cwe.vglitch_set_mode(glitcht)
-
-    @property
-    def glitch_hp(self):
-        """Whether the high-power crowbar MOSFET is enabled.
-
-        The glitch output is an SMA-connected output line that is normally
-        connected to a target's power rails. If this setting is enabled, a
-        high-powered MOSFET shorts the power-rail to ground when the glitch
-        module's output is active.
-
-        .. warning:: Use with caution - ensure that the glitch module is properly
-            configured before enabling this setting, as it is possible to
-            permanently damage hardware with this output.
-
-        :Getter:  Return True if enabled or False if disabled
->>>>>>> 09018122
-
-        :Setter: Turn the high-power MOSFET on or off
-        """
-        return self.cwe.vglitch_get_hp()
-
-<<<<<<< HEAD
+
 
     @property
     def module(self):
@@ -2191,6 +1608,7 @@
         resp = self.cwe.oa.sendMessage(CODE_WRITE, ADDR_TRIGMOD,
                                        resp)
         self.last_module = mode
+
 
     @property
     def aux_out(self):
@@ -2386,157 +1804,8 @@
         else:
             raw = raw & 0b10111111
         self.cwe.oa.sendMessage(CODE_WRITE, ADDR_SEQ_TRIG_CONFIG, [raw])
-=======
-    @glitch_hp.setter
-    def glitch_hp(self, active):
-        self.cwe.vglitch_enable(CWExtraSettings.GLITCH_OUT_HP, active)
-
-    @property
-    def glitch_lp(self):
-        """Whether the low-power crowbar MOSFET is enabled.
-
-        This is the low-power version of glitch_hp - see that documentation
-        for more details.
-
-        .. warning:: Use with caution - ensure that the glitch module is properly
-            configured before enabling this setting, as it is possible to
-            permanently damage hardware with this output.
-        """
-        return self.cwe.vglitch_get_lp()
-
-    @glitch_lp.setter
-    def glitch_lp(self, active):
-        self.cwe.vglitch_enable(CWExtraSettings.GLITCH_OUT_LP, active)
-
-    def vglitch_disable(self):
-        """Disables both glitch mosfets.
-        """
-        self.cwe.vglitch_clear()
-
-    def vglitch_reset(self, delay=0.005):
-        """Disables and reenables the glitch mosfets that were previously enabled.
-        """
-        self.cwe.vglitch_reset(delay)
-
-    def reset_target(self, initial_state=1, reset_state=0, reset_delay=0.01, postreset_delay=0.01):
-        raise NotImplementedError()
-
-    # .. todo:: implement SCK/MOSI/MISO/CS?
-
-    def sck(self):
-        raise NotImplementedError()
-
-    def mosi(self):
-        raise NotImplementedError()
-
-    def miso(self):
-        raise NotImplementedError()
-
-    def cs(self):
-        raise NotImplementedError()
-
-class TriggerSettings(util.DisableNewAttr):
-    def __init__(self, cwextra):
-        super().__init__()
-        self.cwe = cwextra
-
-        self.supported_tpins = {
-            'tio1': self.cwe.PIN_RTIO1,
-            'tio2': self.cwe.PIN_RTIO2,
-            'tio3': self.cwe.PIN_RTIO3,
-            'tio4': self.cwe.PIN_RTIO4,
-            'nrst': self.cwe.PIN_TNRST,
-        }
-
-        self.last_module = "basic"
-        if self.cwe.hasAux:
-            self.supported_tpins['sma'] = self.cwe.PIN_FPA
-            self.supported_tpins['aux'] = self.cwe.PIN_FPA # alias for Husky since it's labeled 'Aux' on the sticker
-
-        if self.cwe.hasUserio:
-            self.supported_tpins['userio_d0'] = self.cwe.PIN_USERIO0
-            self.supported_tpins['userio_d1'] = self.cwe.PIN_USERIO1
-            self.supported_tpins['userio_d2'] = self.cwe.PIN_USERIO2
-            self.supported_tpins['userio_d3'] = self.cwe.PIN_USERIO3
-            self.supported_tpins['userio_d4'] = self.cwe.PIN_USERIO4
-            self.supported_tpins['userio_d5'] = self.cwe.PIN_USERIO5
-            self.supported_tpins['userio_d6'] = self.cwe.PIN_USERIO6
-            self.supported_tpins['userio_d7'] = self.cwe.PIN_USERIO7
-
-
-        self._is_husky = False
-
-        self.disable_newattr()
-
-    def _dict_repr(self):
-        rtn = {}
-        rtn['triggers'] = self.triggers
-        rtn['module'] = self.module
-
-        return rtn
-
-    def __repr__(self):
-        return util.dict_to_str(self._dict_repr())
-
-    def __str__(self):
-        return self.__repr__()
-
-    @property
-    def triggers(self):
-        """The logical input into the trigger module.
-
-        The trigger module uses some combination of the scope's I/O pins to
-        produce a single value, which it uses for edge/level detection or UART
-        triggers. This trigger output can combine 5 pins using one of 3
-        different boolean operations. N/A for 'trace' trigger module (see
-        scope.trace.trace_mode for how to connect trace pins.)
-
-        Pins:
-         * tio1-4: Target I/O pins 1-4. Note that these pins can be in any mode.
-         * nRST: Target I/O pin nRST. Note that these pins can be in any mode.
-         * sma: An auxiliary SMA input, if available (only on CW1200)
-
-        Boolean operations:
-         * OR: True if any inputs are True; False if none are
-         * AND: True if all inputs are True; False if any are not
-         * NAND: False if all inputs are True; True if any are not
-
-        Note that only one boolean operation can be used over all input pins.
-
-        Examples of acceptable trigger inputs:
-         * "tio1"
-         * "tio3 OR tio4"
-         * "tio1 NAND tio2 NAND sma"
-         * "nrst"
-
-        Examples of unallowed trigger inputs:
-         * "tio1 tio2"
-         * "tio1 AND tio2 OR tio3"
-         * "tio1 OR tio1"
-         * "tio1 XOR tio2"
-         * "serial-tx"
-
-        :Getter:  Return a string describing the trigger mode (see examples)
-
-        :Setter: Set the trigger mode using a string like the ones above
-
-        Raises:
-           ValueError: if string cannot be converted to a legal mode
-        """
-        #Get pin logic + combo mode
-        if self.module == 'trace':
-            return 'N/A (use scope.trace.trace_mode)'
-        else:
-            pins, mode = self.cwe.getPins()
->>>>>>> 09018122
-
-            tstring = []
-            if mode == self.cwe.MODE_OR: modes = "OR"
-            elif mode ==  self.cwe.MODE_AND: modes = "AND"
-            elif mode == self.cwe.MODE_NAND: modes = "NAND"
-            else: raise IOError("Unknown mode reported by hardware: %02x" % mode)
-
-<<<<<<< HEAD
+
+
     @property
     def module(self):
         """The trigger module in use.
@@ -2899,384 +2168,6 @@
         if self.enableGlitch:
             self.glitch.armPreScope()
 
-=======
-            if pins & self.cwe.PIN_RTIO1:
-                tstring.append("tio1")
-                tstring.append(modes)
-
-            if pins & self.cwe.PIN_RTIO2:
-                tstring.append("tio2")
-                tstring.append(modes)
-
-            if pins & self.cwe.PIN_RTIO3:
-                tstring.append("tio3")
-                tstring.append(modes)
-
-            if pins & self.cwe.PIN_RTIO4:
-                tstring.append("tio4")
-                tstring.append(modes)
-
-            if pins & self.cwe.PIN_FPA:
-                tstring.append("sma")
-                tstring.append(modes)
-
-            if pins & self.cwe.PIN_TNRST:
-                tstring.append("nrst")
-                tstring.append(modes)
-
-            if pins & self.cwe.PIN_USERIO0:
-                tstring.append("userio_d0")
-                tstring.append(modes)
-
-            if pins & self.cwe.PIN_USERIO1:
-                tstring.append("userio_d1")
-                tstring.append(modes)
-
-            if pins & self.cwe.PIN_USERIO2:
-                tstring.append("userio_d2")
-                tstring.append(modes)
-
-            if pins & self.cwe.PIN_USERIO3:
-                tstring.append("userio_d3")
-                tstring.append(modes)
-
-            if pins & self.cwe.PIN_USERIO4:
-                tstring.append("userio_d4")
-                tstring.append(modes)
-
-            if pins & self.cwe.PIN_USERIO5:
-                tstring.append("userio_d5")
-                tstring.append(modes)
-
-            if pins & self.cwe.PIN_USERIO6:
-                tstring.append("userio_d6")
-                tstring.append(modes)
-
-            if pins & self.cwe.PIN_USERIO7:
-                tstring.append("userio_d7")
-                tstring.append(modes)
-
-            #Remove last useless combination mode
-            if len(tstring) > 1:
-                tstring = tstring[0:-1]
-
-            #Return a string indicating trigger mode
-            return " ".join(tstring)
-
-    @triggers.setter
-    def triggers(self, s):
-
-        if self.module == 'trace':
-            scope_logger.error('N/A for trace module. See scope.trace.trace_mode.')
-        else:
-            s = s.lower()
-
-            #Split up string
-            triggers = s.split()
-
-            #Check there is only one type of combination mode
-            triggerset = set(triggers)
-            numcombined = int('and' in triggerset) + int('or' in triggerset) + int('nand' in triggerset)
-            if numcombined > 1:
-                raise ValueError("Combining multiple triggers requires same logic between each combination", s)
-
-            if numcombined == 0 and len(triggers) > 1:
-                raise ValueError("Detected more than 1 trigger pin specified, but no combination logic.", s)
-
-            enablelogic = 0
-
-            #Figure out enabled triggers
-            for t in list(self.supported_tpins.keys()):
-                if t in triggers:
-                    if triggers.count(t) != 1:
-                        raise ValueError("Pin '%s' appears %d times, only 1 apperance supported" % (t, triggers.count(t)), s)
-                    enablelogic |= self.supported_tpins[t]
-
-            #Find mode
-            if ('or' in triggerset) or (len(triggerset) == 1):
-                mode = self.cwe.MODE_OR
-                modes = "or"
-            elif 'and' in triggerset:
-                mode = self.cwe.MODE_AND
-                modes = "and"
-            elif 'nand' in triggerset:
-                mode = self.cwe.MODE_NAND
-                modes = "nand"
-
-            #Check mode operations in correct order, no unknown things
-            expect_tpin = True
-            for t in triggers:
-                if expect_tpin:
-                    if t not in list(self.supported_tpins.keys()):
-                        raise ValueError("Error processing string at expected pin '%s'. Valid pins: %s"%(t, list(self.supported_tpins.keys())), s)
-                else:
-                    if t != modes:
-                        raise ValueError("Unexpected combination mode '%s'. Expected %s."%(t, modes), s)
-                expect_tpin ^= True
-
-            #Finally set this thing, guess we're looking HOT
-            self.cwe.setPins(enablelogic, mode)
-
-    @property
-    def module(self):
-        """The trigger module in use.
-
-        The trigger modules available depend on the hardware. On the CWLite,
-        only the basic trigger module can be used; on the CW1200, the serial
-        data and SAD triggers are available too.
-
-        Available trigger modules:
-         * 'basic': Trigger on a logic level or edge
-
-        :Getter: Returns 'basic'
-        """
-        return "basic"
-
-class ProTrigger(TriggerSettings):
-    def _dict_repr(self):
-        rtn = super()._dict_repr()
-        rtn['module'] = self.module
-        rtn['aux_out'] = self.aux_out
-        return rtn
-
-    @property
-    def module(self):
-        """The trigger module in use.
-
-        The trigger modules available depend on the hardware. On the CWLite,
-        only the basic trigger module can be used; on the CW1200, the serial
-        data and SAD triggers are available too.
-
-        Available trigger modules:
-         * 'basic': Trigger on a logic level or edge
-         * 'SAD':   Trigger from SAD module (CWPro only)
-         * 'DECODEIO': Trigger from decode_IO module (CWPro only)
-
-        :Getter: Return the active trigger module
-
-        :Setter: Sets the active trigger module
-
-        Raises:
-            ValueError: module isn't one of the available strings
-        """
-        return self.last_module
-
-    @module.setter
-    def module(self, mode):
-        if mode == "basic":
-            module = self.cwe.MODULE_BASIC
-        elif mode == "SAD":
-            module = self.cwe.MODULE_SADPATTERN
-        elif mode == "DECODEIO":
-            module = self.cwe.MODULE_DECODEIO
-        else:
-            raise ValueError("Invalid mode {}. Must be 'basic', 'SAD', or 'DECODEIO'")
-
-        resp = self.cwe.oa.sendMessage(CODE_READ, ADDR_TRIGMOD,
-                                       Validate=False, maxResp=1)
-        resp[0] &= 0xF8
-        resp[0] |= module
-        resp = self.cwe.oa.sendMessage(CODE_WRITE, ADDR_TRIGMOD,
-                                       resp)
-        self.last_module = mode
-
-    @property
-    def aux_out(self):
-        """Controls AUX out on the CWPro
-
-        CWPro only
-
-        :Getter: Returns True for 'trigger', 'glitch' for 'glitch', 'clock' for 'clock' or False for no output.
-
-        :Setter: Set False or 0 to disable, True or :code:`'trigger'` for trig_out,
-                :code:`'glitch'` for glitch out, or :code:`'clock'` for clock_out
-        """
-        # resp1 = self.cwe.oa.sendMessage(CODE_READ, ADDR_EXTCLK, Validate=False, maxResp=1)
-        resp = self.cwe.oa.sendMessage(CODE_READ, ADDR_TRIGMOD, Validate=False, maxResp=1)
-        resp2 = self.cwe.oa.sendMessage(CODE_READ, ADDR_EXTCLK, Validate=False, maxResp=1)
-
-
-        if (resp[0] & 0x08):
-            return True
-        elif resp2[0] & 0x10:
-            return "glitch"
-        elif resp2[0] & 0x08:
-            return "clock"
-        else:
-            return False
-
-    @aux_out.setter
-    def aux_out(self, enabled):
-        if enabled is True:
-            enabled = "trigger"
-        
-        resp = self.cwe.oa.sendMessage(CODE_READ, ADDR_TRIGMOD, Validate=False, maxResp=1)
-        resp2 = self.cwe.oa.sendMessage(CODE_READ, ADDR_EXTCLK, Validate=False, maxResp=1)
-        resp2[0] &= 0xE7
-        resp[0] &= 0xE7
-        if enabled == "trigger":
-            resp[0] |= 0x08
-        elif enabled == "glitch":
-            resp2[0] |= 0x10
-        elif enabled == "clock":
-            resp2[0] |= 0x08
-        self.cwe.oa.sendMessage(CODE_WRITE, ADDR_TRIGMOD, resp)
-        self.cwe.oa.sendMessage(CODE_WRITE, ADDR_EXTCLK, resp2)
-
-class HuskyTrigger(TriggerSettings):
-    """Husky trigger object.
-    Communicates with all the trigger modules inside CW-Husky.
-    Usage depends on the active trigger module.
-    """
-    def __init__(self, cwextra):
-        self._edges = 1
-        super().__init__(cwextra)
-        self._is_husky = True
-
-    def _dict_repr(self):
-        rtn = {}
-        rtn['module'] = self.module
-        if self.module == 'ADC':
-            rtn['level'] = self.level
-        if self.module in ['basic', 'UART', 'edge_counter']:
-            rtn['triggers'] = self.triggers
-        if self.module == 'edge_counter':
-            rtn['edges'] = self.edges
-        return rtn
-
-    @property
-    def module(self):
-        """The trigger module in use.
-
-        The trigger modules available depend on the hardware. On the CWLite,
-        only the basic trigger module can be used; on the CW1200, the serial
-        data and SAD triggers are available too.
-
-        Available trigger modules:
-         * 'basic':        Trigger on a logic level or edge
-         * 'ADC':          Trigger on ADC sample exceeding a threshold
-         * 'SAD':          Trigger from SAD module
-         * 'UART':         Trigger from UART module
-         * 'edge_counter': Trigger after a number of rising/falling edges
-         * 'trace':        Trigger from TraceWhisperer
-
-        :Getter: Return the active trigger module
-
-        :Setter: Sets the active trigger module
-
-        Raises:
-            ValueError: module isn't one of the available strings
-        """
-        return self.last_module
-
-    @module.setter
-    def module(self, mode):
-        if mode == "basic":
-            module = self.cwe.MODULE_BASIC
-        elif mode == "SAD":
-            module = self.cwe.MODULE_SADPATTERN
-        elif mode == "UART":
-            module = self.cwe.MODULE_DECODEIO
-        elif mode == "trace":
-            module = self.cwe.MODULE_TRACE
-        elif mode == "ADC":
-            module = self.cwe.MODULE_ADC
-        elif mode == "edge_counter":
-            module = self.cwe.MODULE_EDGE_COUNTER
-        else:
-            raise ValueError("Invalid mode {}. Must be 'basic', 'SAD', 'UART', 'ADC', 'trace', or 'edge_counter'")
-
-        resp = self.cwe.oa.sendMessage(CODE_READ, ADDR_TRIGMOD,
-                                       Validate=False, maxResp=1)
-        resp[0] &= 0xF8
-        resp[0] |= module
-        resp = self.cwe.oa.sendMessage(CODE_WRITE, ADDR_TRIGMOD,
-                                       resp)
-        self.last_module = mode
-
-    @property
-    def level(self):
-        """For triggering on ADC sample exceeding a treshold,
-        when scope.trigger.module = 'ADC'.
-
-        Sets the trigger threshold, in the range [-0.5, 0.5].
-
-        If positive, triggers when the ADC sample exceeds this setting;
-        if negative, triggers when the ADC sample is below this setting.
-
-        Only a single trigger is issued (i.e. multiple samples exceeding
-        the threshold do not each generate a trigger; cannot be used in
-        conjunction with segmented capture).
-        """
-        offset = self.cwe.oa.offset
-        raw = int.from_bytes(self.cwe.oa.sendMessage(CODE_READ, ADDR_ADC_TRIGGER_LEVEL, Validate=False, maxResp=2), byteorder='little')
-        return raw / 2**12 - offset
-
-    @level.setter
-    def level(self, val):
-        if not (-0.5 <= val <= 0.5):
-            raise ValueError("Out of range: [-0.5, 0.5]")
-        offset = self.cwe.oa.offset
-        val = int((val + offset) * 2**12)
-        self.cwe.oa.sendMessage(CODE_WRITE, ADDR_ADC_TRIGGER_LEVEL, list(int.to_bytes(val, length=2, byteorder='little')))
-
-    @property
-    def edges(self):
-        """For triggering on edge counts, when :code:`scope.trigger.module = 'edge_counter'`.
-
-        Sets the number of rising+falling edges on :code:`scope.trigger.triggers` that
-        need to be seen for a trigger to be issued.
-
-        Edges are sampled by the ADC sampling clock (:code:`scope.clock.adc_freq`), so
-        ensure that scope.trigger.triggers does not change faster than what can
-        be seen by that clock.
-
-        Args:
-            val (int): number of edges, non-zero 16-bit integer.
-        """
-        return self._edges
-
-    @edges.setter
-    def edges(self, val):
-        if val < 1 or val > 2**16:
-            raise ValueError("Out of range: [1, 2**16]")
-        self._edges = val
-        self.cwe.oa.sendMessage(CODE_WRITE, ADDR_EDGE_TRIGGER, list(int.to_bytes(val-1, length=2, byteorder='little')))
-
-    @property
-    def edges_seen(self):
-        """Returns the number of edges seen. 
-        
-        Under normal operation this should
-        be the same as :code:`scope.trigger.edges`. When trigger generation failed, Can
-        be useful to understand why. Resets upon :code:`scope.arm()`.
-        """
-        return int.from_bytes(self.cwe.oa.sendMessage(CODE_READ, ADDR_EDGE_TRIGGER, Validate=False, maxResp=2), byteorder='little')
-
-class SADTrigger(util.DisableNewAttr):
-    pass
-
-class DataTrigger(util.DisableNewAttr):
-    pass
-
-class ChipWhispererExtra(util.DisableNewAttr):
-    _name = 'CW Extra'
-
-    def __init__(self, cwtype, scope, oa):
-        super().__init__()
-        #self.cwADV = CWAdvTrigger()
-
-        self.cwEXTRA = CWExtraSettings(oa, cwtype)
-        #if cwtype == "cwhusky":
-        self.enableGlitch = True
-        if self.enableGlitch:
-            self.glitch = ChipWhispererGlitch.ChipWhispererGlitch(cwtype, scope, oa)
-
-    def armPreScope(self):
-        if self.enableGlitch:
-            self.glitch.armPreScope()
-
->>>>>>> 09018122
     def armPostScope(self):
         if self.enableGlitch:
             self.glitch.armPostScope()
