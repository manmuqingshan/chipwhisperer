#!/usr/bin/python
# -*- coding: utf-8 -*-
#
# Copyright (c) 2013-2016, NewAE Technology Inc
# All rights reserved.
#
#
# Find this and more at newae.com - this file is part of the chipwhisperer
# project, http://www.assembla.com/spaces/chipwhisperer
#
#    This file is part of chipwhisperer.
#
#    chipwhisperer is free software: you can redistribute it and/or modify
#    it under the terms of the GNU General Public License as published by
#    the Free Software Foundation, either version 3 of the License, or
#    (at your option) any later version.
#
#    chipwhisperer is distributed in the hope that it will be useful,
#    but WITHOUT ANY WARRANTY; without even the implied warranty of
#    MERCHANTABILITY or FITNESS FOR A PARTICULAR PURPOSE.  See the
#    GNU Lesser General Public License for more details.
#
#    You should have received a copy of the GNU General Public License
#    along with chipwhisperer.  If not, see <http://www.gnu.org/licenses/>.
#=================================================

from .base import ResultsBase
from chipwhisperer.common.ui.GraphWidget import GraphWidget
from chipwhisperer.common.utils import util
from chipwhisperer.common.utils.tracesource import TraceSource, ActiveTraceObserver
from chipwhisperer.common.utils.pluginmanager import Plugin
from chipwhisperer.common.ui.ProgressBar import *
import numpy as np
import logging

class WaveFormWidget(GraphWidget, ResultsBase, ActiveTraceObserver, Plugin):
    _name = 'Trace Output Plot'
    _description = 'Plots the waveform for a given trace source'

    def __init__(self, name=None):
        GraphWidget.__init__(self)
        if name is not None:
            self._name = name
        ActiveTraceObserver.__init__(self)

        self.params.addChildren([
            {'name':'Redraw after Each', 'type':'bool', 'value':False},
            #{'name':'Trace Range', 'key':'tracerng', 'type':'range', 'limits':(0, 0), 'value':(0, 0)},
            {'name':'Trace(s) to Plot', 'key':'tracecmd', 'type':'str', 'value':'0'},
            {'name':'Point Range', 'key':'pointrng', 'type':'rangegraph', 'limits':(0, 0), 'value':(0, 0), 'graphwidget':self},
            {'name':'Downsampling Mode', 'key':'dsmode', 'type':'list', 'values':{'None':None, 'Subsample':'subsample', 'Mean':'mean', 'Peak':'peak'},
                'value':'peak', 'action':self.plotInputTrace},
            {'name':'Y Axis', 'type':'group', 'expanded':False, 'children':[
                {'name':'Unity', 'type':'list', 'values':{"None":"", "Voltage":"V", "Current":"A"}, 'value':"", 'action':self.plotInputTrace},
                {'name':'Scale Factor', 'type':'float', 'limits':(1E-9, 1E9), 'value':1.0, 'action':self.plotInputTrace},
                {'name':'Offset Factor', 'type':'float', 'limits':(-1E9, 1E9), 'value':0.0, 'action':self.plotInputTrace},
            ]},
            {'name':'X Axis', 'type':'list', 'values':{"Sample":"Pts.", "Time":"s"}, 'value':"Pts.", 'action':self.plotInputTrace},
            {'name':'T-Statistic', 'key':'tstat', 'type':'group', 'expanded':True, 'children':[
                {'name':'Enable', 'key': 'enable', 'type': 'bool', 'value': False},
                {'name':'Leakage Type', 'key':'type', 'type':'list', 'values':['Text In', 'Text Out', 'Key', 'None'], 'value':'Text In'},
                {'name':'Trace Range', 'key':'range', 'type':'range', 'limits':(0, 0), 'value':(0, 0)},
            ]},
            {'name':'Redraw', 'type':'action', 'action':self.plotInputTrace},
        ])

        self.findParam('input').setValue(TraceSource.registeredObjects["Trace Management"])
        TraceSource.sigRegisteredObjectsChanged.connect(self.traceSourcesChanged)

        self.resetTraceLimits()
        self.setDefaultYRange(-0.5, 0.5)
        self.YDefault()

    def resetTraceLimits(self):
        if self._traceSource:
            lastTrace = self._traceSource.numTraces()-1
            lastPoint = self._traceSource.numPoints()-1
        else:
            lastTrace = -1
            lastPoint = -1

        #traceRange = self.findParam('tracerng').getValue()
        #self.findParam('tracerng').setLimits((0, lastTrace))
        #self.findParam('tracerng').setValue((max(0, traceRange[0]), min(lastTrace, traceRange[1] if traceRange[1] >= 0 else 7)))
        self.findParam('tracecmd').setValue("0")
        self.findParam('pointrng').setLimits((0, lastPoint))
        self.findParam('pointrng').setValue((0, lastPoint))

        mintrace = min(self.getPlotList())
        maxtrace = max(self.getPlotList())

        self.findParam(['tstat', 'range']).setLimits((0, lastTrace))
        self.findParam(['tstat', 'range']).setValue((max(0, mintrace), min(lastTrace, maxtrace) if maxtrace >= 0 else 7))

    def top_level_split(self, s):
        """
        Split `s` by top-level commas only. Commas within parentheses are ignored.

        Source: http://stackoverflow.com/questions/33527245/python-split-by-comma-skipping-the-content-inside-parentheses
        """

        # Parse the string tracking whether the current character is within
        # parentheses.
        balance = 0
        parts = []
        part = ''

        for c in s:
            part += c
            if c == '(':
                balance += 1
            elif c == ')':
                balance -= 1
            elif c == ',' and balance == 0:
                parts.append(part[:-1].strip())
                part = ''

        # Capture last part
        if len(part):
            parts.append(part.strip())

        return parts

    def getPlotList(self):
        #Get range of traces used curently

        tracecmd = self.findParam("tracecmd").getValue()
        cmdparts = self.top_level_split(tracecmd)

        #Example of valid plots:
        #0
        #2
        #0-10
        #0:10, 5, 9
        #5('r', x=2), 9-10

        plotlist = []
        plotinfo = []
        for cmd in cmdparts:

            cmd_tracenum, sep, cmd_traceplt = cmd.partition("(")
            cmd_traceplt = cmd_traceplt.rstrip(")")

            #Parse range
            cmd_tracenumint = cmd_tracenum.replace("-", " ")
            cmd_tracenumint = cmd_tracenumint.replace(":", " ")
            cmd_tracenumint = cmd_tracenumint.replace("to", " ")
            cmd_tracenumint = cmd_tracenumint.split()

            #Parse command
            cmdtracedict = {'color':None,
                            'xoffset':None}

            if cmd_traceplt:
                cmd_traceplotint = self.top_level_split(cmd_traceplt)
                if cmd_traceplotint:
                    cmdtracedict['color'] = cmd_traceplotint[0]

            # Check if we have a range
            if len(cmd_tracenumint) > 1:
                if len(cmd_tracenumint) != 2:
                    raise ValueError("Failed to parse: %s" % cmd_tracenum)
                start = int(cmd_tracenumint[0])
                end = int(cmd_tracenumint[1])
                plotlist.extend(range(start, end))
                plotinfo.extend([cmdtracedict] * (end-start))
            else:
                plotlist.append(int(cmd_tracenumint[0]))
                plotinfo.append(cmdtracedict)


                # TODO: Parse plot information

        return (plotlist, plotinfo)

    def plotInputTrace(self, _=None):
        #print "Plotting %d-%d for points %d-%d"%(params[0].value(), params[1].value(), params[2].value(), params[3].value())
        initialPersist = self.persistant
        if not self.persistant:
            self.clearPushed()

        plotlist, plotinfo = self.getPlotList()
        pstart = self.findParam('pointrng').getValue()[0]
        pend = self.findParam('pointrng').getValue()[1]
        dsmode = self.findParam('dsmode').getValue()
        yaxisScaleFactor = self.findParam(['Y Axis', 'Scale Factor']).getValue()
        yaxisOffsetFactor = self.findParam(['Y Axis', 'Offset Factor']).getValue()

        tstat_enabled = self.findParam(['tstat', 'enable']).getValue()
        ttstart = self.findParam(['tstat', 'range']).getValue()[0]
        ttend = self.findParam(['tstat', 'range']).getValue()[1]

        #Sanity check
        if pend < pstart or plotlist is None or len(plotlist) == 0:
            return

        try:
<<<<<<< HEAD
            progress_bar = None

            if tend - tstart + 1 > 1 or tstat_enabled:
=======
            if len(plotlist) > 1 or tstat_enabled:
>>>>>>> d2c9fcfa
                self.setPersistance(True)

            yUnit = self.findParam(['Y Axis','Unity']).getValue()
            xUnit = self.findParam('X Axis').getValue()
            xScale = self.findParam('X Axis').getValueKey()
            self.pw.setLabel('bottom', text=xScale, units=xUnit)
            self.pw.setLabel('left', units=yUnit)
            xaxis = range(pstart + self._traceSource.offset(), pend + self._traceSource.offset() + 1)
            if xScale == 'Time':
                tmp = float(self._traceSource.getSampleRate())
                if tmp == 0:
                    raise Warning('X Axis of type "Time" in "%s" can\'t have "Sample Rate" with value=0. '
                                  'Change it to its actual value in the Trace Manager.' % self.getName())
                xaxis = [v/tmp for v in xaxis]

            for i, tnum in enumerate(plotlist):
                trace = self._traceSource.getTrace(tnum)
                if trace is not None:
                    if yaxisScaleFactor != 1.0 or yaxisOffsetFactor != 0.0:
                        trace = [yaxisOffsetFactor + x * yaxisScaleFactor for x in trace]
                    #TODO - Not sure if should add _traceSource.offset() or not?
                    traceclr = plotinfo[i]['color']
                    self.passTrace(trace[pstart:pend+1], pstart + self._traceSource.offset(), idString = str(tnum), xaxis=xaxis, dsmode=dsmode, color = traceclr)

                    if self.findParam('Redraw after Each').getValue():
                        util.updateUI()

            if tstat_enabled:
                ttrace = [0] * (pend - pstart + 1)
                tstat_leakage = self.findParam(['tstat', 'type']).getValue()
                if tstat_leakage == 'Text In':
                    b_list = np.array([self._traceSource.getTextin(tnum)[0] for tnum in range(ttstart, ttend+1)])
                elif tstat_leakage == 'Text Out':
                    b_list = np.array([self._traceSource.getTextout(tnum)[0] for tnum in range(ttstart, ttend + 1)])
                elif tstat_leakage == 'Key':
                    b_list = np.array([self._traceSource.getKnownKey(tnum)[0] for tnum in range(ttstart, ttend + 1)])
                else:
                    raise NotImplementedError("Can't calculate t-statistics against input type %s" % tstat_leakage)
                x_list = np.array([bin(x).count('1') for x in b_list])
                s_x = np.sum(x_list)
                mu_x = s_x / len(x_list)

                progress_bar = ProgressBarGUI("Computing T-Statistics", "Calculating T-Statistic:")
                progress_bar.setStatusMask("Current Point = %d", 0)
                progress_bar.setMaximum(pend+1 - pstart)
                progress_bar.show()
                for i in range(pstart, pend+1):
                    y_list = np.array([self._traceSource.getTrace(tnum)[i] for tnum in range(ttstart, ttend+1)])
                    s_y = np.sum(y_list)
                    mu_y = s_y / len(y_list)
                    s_xx = np.sum(np.dot(x_list, x_list))
                    s_xy = np.sum(np.dot(x_list, y_list))

                    b_1 = (s_xy - mu_y * s_x) / (s_xx - s_x**2 / len(x_list))
                    b_0 = mu_y - b_1 * mu_x

                    y_est = b_0 + b_1 * x_list
                    err = y_est - y_list
                    s_ee = np.sum(np.dot(err, err))
                    se = np.sqrt(s_ee / (len(x_list) - 2) / (s_xx - s_x**2 / len(x_list)))

                    t_stat = b_1 / se
                    ttrace[i] = t_stat

                    prog = i+1 - pstart
                    progress_bar.updateStatus(prog, prog)
                    if progress_bar.wasAborted():
                        break

                self.passTrace(ttrace[pstart:pend + 1], pstart + self._traceSource.offset(), idString='ttest', xaxis=xaxis, dsmode=dsmode, color=0.0)
        except NotImplementedError as e:
            # This happens if we can't get text in/out or key from a trace source
            logging.info("Couldn't plot t-statistic; error message:%s" % e)
        finally:
            self.setPersistance(initialPersist)
            if progress_bar is not None:
                progress_bar.close()

    def processTraces(self):
        self.resetTraceLimits()
        self.plotInputTrace()

    def getWidget(self):
        return self<|MERGE_RESOLUTION|>--- conflicted
+++ resolved
@@ -195,13 +195,9 @@
             return
 
         try:
-<<<<<<< HEAD
             progress_bar = None
 
-            if tend - tstart + 1 > 1 or tstat_enabled:
-=======
             if len(plotlist) > 1 or tstat_enabled:
->>>>>>> d2c9fcfa
                 self.setPersistance(True)
 
             yUnit = self.findParam(['Y Axis','Unity']).getValue()
