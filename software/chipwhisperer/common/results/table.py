--- conflicted
+++ resolved
@@ -128,16 +128,8 @@
                         else:
                             cell.setForeground(QBrush(Qt.black))
 
-<<<<<<< HEAD
-                        if self.colorGradient :
+                        if self.colorGradient:
                             cell.setBackground(QColor(*self.getTraceGradientColor((maxes[j]['value']-maxes[-1]['value'])/(maxes[0]['value']-maxes[-1]['value']))))
-=======
-                        if self.colorGradient:
-                            if maxes[0]['value'] == maxes[-1]['value']:
-                                cell.setBackground(QBrush(Qt.white))
-                            else:
-                                cell.setBackground(QColor(*self.getTraceGradientColor((maxes[j]['value']-maxes[-1]['value'])/(maxes[0]['value']-maxes[-1]['value']))))
->>>>>>> 07e2ec4a
                         else:
                             cell.setBackground(QBrush(Qt.white))
             else:
