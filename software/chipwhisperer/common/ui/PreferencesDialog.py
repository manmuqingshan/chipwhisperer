#!/usr/bin/python
# -*- coding: utf-8 -*-
#
# Copyright (c) 2016, NewAE Technology Inc
# All rights reserved.
#
# Find this and more at newae.com - this file is part of the chipwhisperer
# project, http://www.assembla.com/spaces/chipwhisperer
#
#    This file is part of chipwhisperer.
#
#    chipwhisperer is free software: you can redistribute it and/or modify
#    it under the terms of the GNU General Public License as published by
#    the Free Software Foundation, either version 3 of the License, or
#    (at your option) any later version.
#
#    chipwhisperer is distributed in the hope that it will be useful,
#    but WITHOUT ANY WARRANTY; without even the implied warranty of
#    MERCHANTABILITY or FITNESS FOR A PARTICULAR PURPOSE.  See the
#    GNU Lesser General Public License for more details.
#
#    You should have received a copy of the GNU General Public License
#    along with chipwhisperer.  If not, see <http://www.gnu.org/licenses/>.

from PySide.QtGui import *
from pyqtgraph.parametertree import ParameterTree
import chipwhisperer.common.utils.qt_tweaks as QtFixes
from chipwhisperer.common.utils.parameter import Parameterized

class CWPreferencesDialog(QtFixes.QDialog):

    def __init__(self, parent, settings):
        super(CWPreferencesDialog, self).__init__(parent)

        self.setWindowTitle("ChipWhisperer Preferences")

        self._generalTab = GeneralTab(self, settings)
        self._windowsTab = WindowTab(self)

        tabWidget = QTabWidget()
        tabWidget.addTab(self._generalTab, "General")
        tabWidget.addTab(self._windowsTab, "Window Layout")

        buttonBox = QDialogButtonBox(QDialogButtonBox.Ok)

        buttonBox.accepted.connect(self.accept)

        mainLayout = QVBoxLayout()

        mainLayout.addWidget(tabWidget)
        mainLayout.addWidget(buttonBox)

        self.setLayout(mainLayout)

<<<<<<< HEAD

=======
>>>>>>> 0cec5672
class GeneralTab(QWidget, Parameterized):
    _name = "Preferences"

    def __init__(self, parent, settings):
        super(GeneralTab, self).__init__(parent)

        self.settings = settings

        self.getParams().addChildren([
            {'name':"Project Folder", 'type':"file", "filter":"dir", "get": lambda: self.settings.value("project-home-dir"), "set": lambda v: self.settings.setValue("project-home-dir", v), 'psync':False}
        ])

        parameterTree = ParameterTree()
        parameterTree.addParameters(self.getParams()._PyQtGraphParameter)

        defdirLayout = QHBoxLayout()
        defdirLayout.addWidget(parameterTree)
        mainLayout = QVBoxLayout()
        mainLayout.addLayout(defdirLayout)
        mainLayout.addStretch(1)
        self.setLayout(mainLayout)

class WindowTab(QWidget):
    def __init__(self, parent):
        super(WindowTab, self).__init__(parent)

        layout = QVBoxLayout()

        saveButton = QPushButton("Save Settings", clicked=parent.parent().saveSettings)
        saveButton.setToolTip('Save all settings')
        layout.addWidget(saveButton)

        restoreButton = QPushButton("Restore Settings", clicked=parent.parent().restoreSettings)
        restoreButton.setToolTip('Restore all settings to previous saved state')
        layout.addWidget(restoreButton)

        resetButton = QPushButton("Reset Settings and &Exit", clicked=parent.parent().reset)
        resetButton.setToolTip('Clear all settings and exit. Useful to not save the window geometry when exiting.')
        layout.addWidget(resetButton)

        layout.addStretch(1)
        self.setLayout(layout)<|MERGE_RESOLUTION|>--- conflicted
+++ resolved
@@ -52,10 +52,6 @@
 
         self.setLayout(mainLayout)
 
-<<<<<<< HEAD
-
-=======
->>>>>>> 0cec5672
 class GeneralTab(QWidget, Parameterized):
     _name = "Preferences"
 
