--- conflicted
+++ resolved
@@ -200,23 +200,13 @@
         cfgsec = self.project().addDataConfig(sectionName="Template Data", subsectionName="Templates")
         cfgsec["tracestart"] = tRange[0]
         cfgsec["traceend"] = tRange[1]
-<<<<<<< HEAD
-        
+
         fname = self.project().getDataFilepath('templates-%d-%d.npz' % (tRange[0], tRange[1]), 'analysis')
 
         # Save template file
         np.savez(fname["abs"], mean=self.profiling.templateMeans, cov=self.profiling.templateCovs)
-        
+
         cfgsec["filename"] = fname["rel"]
-=======
-
-        fname = self.project.getDataFilepath('templates-%d-%d.npz' % (tRange[0], tRange[1]), 'analysis')
-
-        # Save template file
-        np.savez(fname, mean=self.profiling.templateMeans, cov=self.profiling.templateCovs)
-
-        cfgsec["filename"] = fname
->>>>>>> 8d12a306
 
     def loadTemplates(self):
         # template = np.load(r'C:/E/Documents/academic/sidechannel/eclipse-workspace/chipwhisperer/chipwhisperer/software/chipwhisperer/capture/mega328p_aes128_100k/mega328p_aes128_100k_data/analysis\templates-0-12000.npz')
