#!/usr/bin/python
# -*- coding: utf-8 -*-
#
# Copyright (c) 2013-2014, NewAE Technology Inc
# All rights reserved.
#
# Authors: Colin O'Flynn
#
# Find this and more at newae.com - this file is part of the chipwhisperer
# project, http://www.assembla.com/spaces/chipwhisperer
#
#    This file is part of chipwhisperer.
#
#    chipwhisperer is free software: you can redistribute it and/or modify
#    it under the terms of the GNU General Public License as published by
#    the Free Software Foundation, either version 3 of the License, or
#    (at your option) any later version.
#
#    chipwhisperer is distributed in the hope that it will be useful,
#    but WITHOUT ANY WARRANTY; without even the implied warranty of
#    MERCHANTABILITY or FITNESS FOR A PARTICULAR PURPOSE.  See the
#    GNU Lesser General Public License for more details.
#
#    You should have received a copy of the GNU General Public License
#    along with chipwhisperer.  If not, see <http://www.gnu.org/licenses/>.
#=================================================


import sys

try:
    from PySide.QtCore import *
    from PySide.QtGui import *
except ImportError:
    print "ERROR: PySide is required for this program"
    sys.exit()
<<<<<<< HEAD


=======
    
>>>>>>> 19d8d69d
class AttackBaseClass(QObject):
    """Generic Attack Interface"""

    #statsUpdated called new data is available
    statsUpdated = Signal()
    
    #attack done called once entire attack is complete, stats are available. Note that the
    #statsUpdated() signal is not called even though new data is available, which avoids
    #double-processing data
    attackDone = Signal()
    
    def __init__(self, parent=None, log=None):
        super(AttackBaseClass, self).__init__(parent)
        self.parent = parent
        self.log=log


    def processKnownKey(self, inpkey):
        """Passes known first-round key (if available, may pass None). Returns key under attack which should be highlighted in graph"""
        return inpkey
    
    def setTraceManager(self, tmanager):
        self.trace = tmanager
    
    def doAttack(self):
        self.attackDone.emit()

    def passTrace(self, powertrace, plaintext=None, ciphertext=None, knownkey=None):
        self.statusUpdated.emit()
    
    def getStatistics(self):
        return None<|MERGE_RESOLUTION|>--- conflicted
+++ resolved
@@ -34,12 +34,7 @@
 except ImportError:
     print "ERROR: PySide is required for this program"
     sys.exit()
-<<<<<<< HEAD
 
-
-=======
-    
->>>>>>> 19d8d69d
 class AttackBaseClass(QObject):
     """Generic Attack Interface"""
 
